--- conflicted
+++ resolved
@@ -5,9 +5,5 @@
 mock
 pip
 pytest
-<<<<<<< HEAD
-pytest-codecov
-=======
 pytest-cov
->>>>>>> 20607410
 pytest-xdist