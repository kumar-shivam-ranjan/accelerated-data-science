#!/usr/bin/env python
# -*- coding: utf-8; -*-

# Copyright (c) 2020, 2023 Oracle and/or its affiliates.
# Licensed under the Universal Permissive License v 1.0 as shown at https://oss.oracle.com/licenses/upl/

<<<<<<< HEAD
import sys
import os
import json
from setuptools import setup, find_packages
from functools import reduce
from pathlib import Path
from setuptools.command.install import install
from setuptools.command.develop import develop


install_requires = [
    "asteval>=0.9.25",
    "cerberus>=1.3.4",
    "cloudpickle>=1.6.0",
    "fsspec>=0.8.7",
    "jinja2>=2.11.2",
    "gitpython>=3.1.2",
    "matplotlib>=3.1.3",
    "numpy>=1.19.2",
    "oci>=2.104.3",
    "ocifs>=1.1.3",
    "pandas>1.2.1,<2.1",
    "python_jsonschema_objects>=0.3.13",
    "PyYAML>=6",  # pyyaml 5.4 is broken with cython 3
    "requests",
    "scikit-learn>=1.0",
    "tabulate>=0.8.9",
    "tqdm>=4.59.0",
    "psutil>=5.7.2",
]

extras_require = {
    "boosted": [
        "xgboost",
        "lightgbm",
    ],
    "notebook": [
        "ipywidgets~=7.6.3",
        "ipython>=7.23.1, <8.0",
    ],
    "text": ["wordcloud>=1.8.1", "spacy"],
    "viz": [
        "bokeh>=2.3.0, <=2.4.3",
        "folium>=0.12.1",
        "graphviz<0.17",
        "scipy>=1.5.4",
        "seaborn>=0.11.0",
    ],
    "data": [
        "fastavro>=0.24.2",
        "openpyxl>=3.0.7",
        "pandavro>=1.6.0",
        "datefinder>=0.7.1",
        "htmllistparse>=0.6.0",
        "sqlalchemy>=1.4.1, <=1.4.46",
        "oracledb>=1.0",
    ],
    "opctl": [
        "oci-cli",
        "docker",
        "conda-pack",
        "nbconvert",
        "nbformat",
        "inflection",
    ],
    "bds": ["ibis-framework[impala]", "hdfs[kerberos]", "sqlalchemy"],
    "spark": ["pyspark>=3.0.0"],
    "huggingface": ["transformers"],
}

this_directory = Path(__file__).parent


def update_extra_with_internal_packages():
    loaded_dep = {}
    internal_deps = os.path.join(this_directory, "internal_extra_dependency.json")
    print(f"looking for {internal_deps}")
    if os.path.exists(internal_deps):
        with open(internal_deps) as idf:
            loaded_dep = json.load(idf)
            print(f"Found: {loaded_dep}")
    return loaded_dep


extras_require.update(update_extra_with_internal_packages())

extras_require["torch"] = extras_require["viz"] + ["torch"] + ["torchvision"]
extras_require["tensorflow"] = extras_require["viz"] + [
    "tensorflow",
]
extras_require["geo"] = extras_require["viz"] + ["geopandas"]
extras_require["onnx"] = extras_require["viz"] + [
    "protobuf<=3.20",
    "onnx>=1.12.0",
    "onnxruntime>=1.10.0",
    "onnxmltools>=1.10.0",
    "skl2onnx>=1.10.4",
    "tf2onnx",
    "xgboost==1.5.1",
    "lightgbm==3.3.1",
]
extras_require["optuna"] = extras_require["viz"] + ["optuna==2.9.0"]

extras_require["complete"] = sorted({v for req in extras_require.values() for v in req})
extras_require["all-optional"] = reduce(
    list.__add__,
    [
        extras_require[k]
        for k in extras_require
        if k not in ["boosted", "opctl", "complete"]
    ],
)
extras_require["all-public"] = reduce(
    list.__add__,
    [
        extras_require[k]
        for k in extras_require
        if k not in ["all-optional", "complete"]
    ],
)
# Only include pytest-runner in setup_requires if we're invoking tests
if {"pytest", "test", "ptr"}.intersection(sys.argv):
    setup_requires = ["pytest-runner"]
else:
    setup_requires = []

ADS_VERSION = "UNKNOWN"
with open(
    os.path.join(os.path.dirname(os.path.abspath(__file__)), "ads", "ads_version.json")
) as version_file:
    ADS_VERSION = json.load(version_file)["version"]


long_description = (this_directory / "README.md").read_text()
setup(
    name="oracle_ads",
    version=ADS_VERSION,
    description="Oracle Accelerated Data Science SDK",
    author="Oracle Data Science",
    license="Universal Permissive License 1.0",
    long_description=long_description,
    long_description_content_type="text/markdown",
    packages=find_packages(),
    url="https://docs.oracle.com/en-us/iaas/tools/ads-sdk/latest/index.html",
    classifiers=[
        "Development Status :: 5 - Production/Stable",
        "Intended Audience :: Developers",
        "License :: OSI Approved :: Universal Permissive License (UPL)",
        "Operating System :: OS Independent",
        "Programming Language :: Python :: 3.8",
        "Programming Language :: Python :: 3.9",
        "Programming Language :: Python :: 3.10",
    ],
    keywords="Oracle Cloud Infrastructure, OCI, Machine Learning, ML, Artificial Intelligence, AI, Data Science, Cloud, Oracle",
    include_package_data=True,
    install_requires=install_requires,
    python_requires=">=3.8",
    setup_requires=setup_requires,
    extras_require=extras_require,
    tests_require=[
        "pytest",
    ],
    project_urls={
        "Github": "https://github.com/oracle/accelerated-data-science",
        "Documentation": "https://accelerated-data-science.readthedocs.io/en/latest/index.html",
    },
    entry_points={"console_scripts": ["ads=ads.cli:cli"]},
)
=======
### File setup.py obsolete and must not be used. Please update pyproject.toml instead.
### See detailed explanation why here:
### https://blog.ganssle.io/articles/2021/10/setup-py-deprecated.html.
# PEP 621 – Storing project metadata in pyproject.toml - https://peps.python.org/pep-0621/
# PEP 518 – Specifying Minimum Build System Requirements for Python Projects https://peps.python.org/pep-0518/
# PEP 508 – Dependency specification for Python Software Packages - https://peps.python.org/pep-0508/
# PEP 517 – A build-system independent format for source trees - https://peps.python.org/pep-0517/
>>>>>>> 16607701
<|MERGE_RESOLUTION|>--- conflicted
+++ resolved
@@ -4,181 +4,10 @@
 # Copyright (c) 2020, 2023 Oracle and/or its affiliates.
 # Licensed under the Universal Permissive License v 1.0 as shown at https://oss.oracle.com/licenses/upl/
 
-<<<<<<< HEAD
-import sys
-import os
-import json
-from setuptools import setup, find_packages
-from functools import reduce
-from pathlib import Path
-from setuptools.command.install import install
-from setuptools.command.develop import develop
-
-
-install_requires = [
-    "asteval>=0.9.25",
-    "cerberus>=1.3.4",
-    "cloudpickle>=1.6.0",
-    "fsspec>=0.8.7",
-    "jinja2>=2.11.2",
-    "gitpython>=3.1.2",
-    "matplotlib>=3.1.3",
-    "numpy>=1.19.2",
-    "oci>=2.104.3",
-    "ocifs>=1.1.3",
-    "pandas>1.2.1,<2.1",
-    "python_jsonschema_objects>=0.3.13",
-    "PyYAML>=6",  # pyyaml 5.4 is broken with cython 3
-    "requests",
-    "scikit-learn>=1.0",
-    "tabulate>=0.8.9",
-    "tqdm>=4.59.0",
-    "psutil>=5.7.2",
-]
-
-extras_require = {
-    "boosted": [
-        "xgboost",
-        "lightgbm",
-    ],
-    "notebook": [
-        "ipywidgets~=7.6.3",
-        "ipython>=7.23.1, <8.0",
-    ],
-    "text": ["wordcloud>=1.8.1", "spacy"],
-    "viz": [
-        "bokeh>=2.3.0, <=2.4.3",
-        "folium>=0.12.1",
-        "graphviz<0.17",
-        "scipy>=1.5.4",
-        "seaborn>=0.11.0",
-    ],
-    "data": [
-        "fastavro>=0.24.2",
-        "openpyxl>=3.0.7",
-        "pandavro>=1.6.0",
-        "datefinder>=0.7.1",
-        "htmllistparse>=0.6.0",
-        "sqlalchemy>=1.4.1, <=1.4.46",
-        "oracledb>=1.0",
-    ],
-    "opctl": [
-        "oci-cli",
-        "docker",
-        "conda-pack",
-        "nbconvert",
-        "nbformat",
-        "inflection",
-    ],
-    "bds": ["ibis-framework[impala]", "hdfs[kerberos]", "sqlalchemy"],
-    "spark": ["pyspark>=3.0.0"],
-    "huggingface": ["transformers"],
-}
-
-this_directory = Path(__file__).parent
-
-
-def update_extra_with_internal_packages():
-    loaded_dep = {}
-    internal_deps = os.path.join(this_directory, "internal_extra_dependency.json")
-    print(f"looking for {internal_deps}")
-    if os.path.exists(internal_deps):
-        with open(internal_deps) as idf:
-            loaded_dep = json.load(idf)
-            print(f"Found: {loaded_dep}")
-    return loaded_dep
-
-
-extras_require.update(update_extra_with_internal_packages())
-
-extras_require["torch"] = extras_require["viz"] + ["torch"] + ["torchvision"]
-extras_require["tensorflow"] = extras_require["viz"] + [
-    "tensorflow",
-]
-extras_require["geo"] = extras_require["viz"] + ["geopandas"]
-extras_require["onnx"] = extras_require["viz"] + [
-    "protobuf<=3.20",
-    "onnx>=1.12.0",
-    "onnxruntime>=1.10.0",
-    "onnxmltools>=1.10.0",
-    "skl2onnx>=1.10.4",
-    "tf2onnx",
-    "xgboost==1.5.1",
-    "lightgbm==3.3.1",
-]
-extras_require["optuna"] = extras_require["viz"] + ["optuna==2.9.0"]
-
-extras_require["complete"] = sorted({v for req in extras_require.values() for v in req})
-extras_require["all-optional"] = reduce(
-    list.__add__,
-    [
-        extras_require[k]
-        for k in extras_require
-        if k not in ["boosted", "opctl", "complete"]
-    ],
-)
-extras_require["all-public"] = reduce(
-    list.__add__,
-    [
-        extras_require[k]
-        for k in extras_require
-        if k not in ["all-optional", "complete"]
-    ],
-)
-# Only include pytest-runner in setup_requires if we're invoking tests
-if {"pytest", "test", "ptr"}.intersection(sys.argv):
-    setup_requires = ["pytest-runner"]
-else:
-    setup_requires = []
-
-ADS_VERSION = "UNKNOWN"
-with open(
-    os.path.join(os.path.dirname(os.path.abspath(__file__)), "ads", "ads_version.json")
-) as version_file:
-    ADS_VERSION = json.load(version_file)["version"]
-
-
-long_description = (this_directory / "README.md").read_text()
-setup(
-    name="oracle_ads",
-    version=ADS_VERSION,
-    description="Oracle Accelerated Data Science SDK",
-    author="Oracle Data Science",
-    license="Universal Permissive License 1.0",
-    long_description=long_description,
-    long_description_content_type="text/markdown",
-    packages=find_packages(),
-    url="https://docs.oracle.com/en-us/iaas/tools/ads-sdk/latest/index.html",
-    classifiers=[
-        "Development Status :: 5 - Production/Stable",
-        "Intended Audience :: Developers",
-        "License :: OSI Approved :: Universal Permissive License (UPL)",
-        "Operating System :: OS Independent",
-        "Programming Language :: Python :: 3.8",
-        "Programming Language :: Python :: 3.9",
-        "Programming Language :: Python :: 3.10",
-    ],
-    keywords="Oracle Cloud Infrastructure, OCI, Machine Learning, ML, Artificial Intelligence, AI, Data Science, Cloud, Oracle",
-    include_package_data=True,
-    install_requires=install_requires,
-    python_requires=">=3.8",
-    setup_requires=setup_requires,
-    extras_require=extras_require,
-    tests_require=[
-        "pytest",
-    ],
-    project_urls={
-        "Github": "https://github.com/oracle/accelerated-data-science",
-        "Documentation": "https://accelerated-data-science.readthedocs.io/en/latest/index.html",
-    },
-    entry_points={"console_scripts": ["ads=ads.cli:cli"]},
-)
-=======
 ### File setup.py obsolete and must not be used. Please update pyproject.toml instead.
 ### See detailed explanation why here:
 ### https://blog.ganssle.io/articles/2021/10/setup-py-deprecated.html.
 # PEP 621 – Storing project metadata in pyproject.toml - https://peps.python.org/pep-0621/
 # PEP 518 – Specifying Minimum Build System Requirements for Python Projects https://peps.python.org/pep-0518/
 # PEP 508 – Dependency specification for Python Software Packages - https://peps.python.org/pep-0508/
-# PEP 517 – A build-system independent format for source trees - https://peps.python.org/pep-0517/
->>>>>>> 16607701
+# PEP 517 – A build-system independent format for source trees - https://peps.python.org/pep-0517/