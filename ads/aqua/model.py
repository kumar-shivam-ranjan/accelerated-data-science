#!/usr/bin/env python
# -*- coding: utf-8 -*-
# Copyright (c) 2024 Oracle and/or its affiliates.
# Licensed under the Universal Permissive License v 1.0 as shown at https://oss.oracle.com/licenses/upl/
import logging
import fsspec
from dataclasses import dataclass
from typing import List
from enum import Enum
from ads.config import COMPARTMENT_OCID
from ads.aqua.base import AquaApp
<<<<<<< HEAD
=======
from ads.common.serializer import DataClassSerializable
from oci.exceptions import ServiceError, ClientError
>>>>>>> decbfa70

logger = logging.getLogger(__name__)

ICON_FILE_NAME = "icon.txt"
README = "README.md"
UNKNOWN = "Unknown"


class Tags(Enum):
    TASK = "task"
    LICENSE = "license"
    ORGANIZATION = "organization"
    AQUA_TAG = "OCI_AQUA"
    AQUA_SERVICE_MODEL_TAG = "aqua_service_model"
    AQUA_FINE_TUNED_MODEL_TAG = "aqua_fine_tuned_model"


@dataclass(repr=False)
class AquaModelSummary(DataClassSerializable):
    """Represents a summary of Aqua model."""

    name: str
    id: str
    compartment_id: str
    project_id: str
    time_created: str
    icon: str
    task: str
    license: str
    organization: str
    is_fine_tuned_model: bool


@dataclass(repr=False)
class AquaModel(AquaModelSummary, DataClassSerializable):
    """Represents an Aqua model."""

    model_card: str


class AquaModelApp(AquaApp):
    """Contains APIs for Aqua model.

    Attributes
    ----------

    Methods
    -------
    create(self, **kwargs) -> "AquaModel"
        Creates an instance of Aqua model.
    get(..., **kwargs)
        Gets the information of an Aqua model.
    list(self, ..., **kwargs) -> List["AquaModel"]
        List Aqua models in a given compartment and under certain project

    """

    def create(self, **kwargs) -> "AquaModel":
        pass

    def get(self, model_id) -> "AquaModel":
        """Gets the information of an Aqua model.

        Parameters
        ----------
        model_id: str
            The model OCID.

        Returns
        -------
        AquaModel:
            The instance of the Aqua model.
        """
<<<<<<< HEAD
        # add error handler
        oci_model = self.client.get_model(model_id).data
        
        # add error handler
        # if not self._if_show(oci_model):
        #     raise AquaClientError(f"Target model {oci_model.id} is not Aqua model.")
        
=======
        try:
            oci_model = self.client.get_model(model_id).data
        except ServiceError as se:
            raise AquaServiceError(opc_request_id=se.request_id, status_code=se.code)
        except ClientError as ce:
            raise AquaClientError(str(ce))

        if not self._if_show(oci_model):
            raise AquaClientError(f"Target model {oci_model.id} is not Aqua model.")

>>>>>>> decbfa70
        custom_metadata_list = oci_model.custom_metadata_list
        artifact_path = self._get_artifact_path(custom_metadata_list)

        return AquaModel(
            compartment_id=oci_model.compartment_id,
            project_id=oci_model.project_id,
            name=oci_model.display_name,
            id=oci_model.id,
            time_created=oci_model.time_created,
            icon=str(self._read_file(f"{artifact_path}/{ICON_FILE_NAME}")),
            task=oci_model.freeform_tags.get(Tags.TASK.value, UNKNOWN),
            license=oci_model.freeform_tags.get(Tags.LICENSE.value, UNKNOWN),
            organization=oci_model.freeform_tags.get(Tags.ORGANIZATION.value, UNKNOWN),
            is_fine_tuned_model=True
            if oci_model.freeform_tags.get(Tags.AQUA_FINE_TUNED_MODEL_TAG.value)
            else False,
            model_card=str(self._read_file(f"{artifact_path}/{README}")),
        )

    def list(
        self, compartment_id: str = None, project_id: str = None, **kwargs
    ) -> List["AquaModelSummary"]:
        """List Aqua models in a given compartment and under certain project.

        Parameters
        ----------
        compartment_id: (str, optional). Defaults to `None`.
            The compartment OCID.
        project_id: (str, optional). Defaults to `None`.
            The project OCID.
        kwargs
            Additional keyword arguments for `list_call_get_all_results <https://docs.oracle.com/en-us/iaas/tools/python/2.118.1/api/pagination.html#oci.pagination.list_call_get_all_results>`_

        Returns
        -------
        List[dict]:
            The list of the Aqua models.
        """
        compartment_id = compartment_id or COMPARTMENT_OCID
        kwargs.update({"compartment_id": compartment_id, "project_id": project_id})

        models = self.list_resource(self.client.list_models, **kwargs)

        aqua_models = []
        for model in models:  # ModelSummary
            if self._if_show(model):
                # TODO: need to update after model by reference release
                try:
                    custom_metadata_list = self.client.get_model(
                        model.id
                    ).data.custom_metadata_list
                except Exception as e:
                    # show opc-request-id and status code
                    logger.error(f"Failing to retreive model information. {e}")
                    return []

                artifact_path = self._get_artifact_path(custom_metadata_list)

                aqua_models.append(
                    AquaModelSummary(
                        name=model.display_name,
                        id=model.id,
                        compartment_id=model.compartment_id,
                        project_id=model.project_id,
                        time_created=str(model.time_created),
                        icon=str(self._read_file(f"{artifact_path}/{ICON_FILE_NAME}")),
                        task=model.freeform_tags.get(Tags.TASK.value, UNKNOWN),
                        license=model.freeform_tags.get(Tags.LICENSE.value, UNKNOWN),
                        organization=model.freeform_tags.get(
                            Tags.ORGANIZATION.value, UNKNOWN
                        ),
                        is_fine_tuned_model=True
                        if model.freeform_tags.get(Tags.AQUA_FINE_TUNED_MODEL_TAG.value)
                        else False,
                    )
                )
        return aqua_models

    def _if_show(self, model: "ModelSummary") -> bool:
        """Determine if the given model should be return by `list`."""
        TARGET_TAGS = model.freeform_tags.keys()
        if not Tags.AQUA_TAG.value in TARGET_TAGS:
            return False

        return (
            True
            if (
                Tags.AQUA_SERVICE_MODEL_TAG.value in TARGET_TAGS
                or Tags.AQUA_FINE_TUNED_MODEL_TAG.value in TARGET_TAGS
            )
            else False
        )

    def _get_artifact_path(self, custom_metadata_list: List) -> str:
        """Get the artifact path from the custom metadata list of model.

        Parameters
        ----------
        custom_metadata_list: List
            A list of custom metadata of model.

        Returns
        -------
        str:
            The artifact path from model.
        """
        for custom_metadata in custom_metadata_list:
            if custom_metadata.key == "Object Storage Path":
                return custom_metadata.value
        logger.debug("Failed to get artifact path from custom metadata.")
        return None

    def _read_file(self, file_path: str) -> str:
        try:
            with fsspec.open(file_path, "rb", **self._auth) as f:
                return f.read()
        except Exception as e:
            logger.error(f"Failed to retreive model icon. {e}")
            return None<|MERGE_RESOLUTION|>--- conflicted
+++ resolved
@@ -9,11 +9,7 @@
 from enum import Enum
 from ads.config import COMPARTMENT_OCID
 from ads.aqua.base import AquaApp
-<<<<<<< HEAD
-=======
 from ads.common.serializer import DataClassSerializable
-from oci.exceptions import ServiceError, ClientError
->>>>>>> decbfa70
 
 logger = logging.getLogger(__name__)
 
@@ -87,7 +83,6 @@
         AquaModel:
             The instance of the Aqua model.
         """
-<<<<<<< HEAD
         # add error handler
         oci_model = self.client.get_model(model_id).data
         
@@ -95,18 +90,6 @@
         # if not self._if_show(oci_model):
         #     raise AquaClientError(f"Target model {oci_model.id} is not Aqua model.")
         
-=======
-        try:
-            oci_model = self.client.get_model(model_id).data
-        except ServiceError as se:
-            raise AquaServiceError(opc_request_id=se.request_id, status_code=se.code)
-        except ClientError as ce:
-            raise AquaClientError(str(ce))
-
-        if not self._if_show(oci_model):
-            raise AquaClientError(f"Target model {oci_model.id} is not Aqua model.")
-
->>>>>>> decbfa70
         custom_metadata_list = oci_model.custom_metadata_list
         artifact_path = self._get_artifact_path(custom_metadata_list)
 
