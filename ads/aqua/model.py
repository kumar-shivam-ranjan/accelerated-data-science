--- conflicted
+++ resolved
@@ -10,13 +10,8 @@
 
 import fsspec
 import oci
-<<<<<<< HEAD
 from ads.model.datascience_model import DataScienceModel
 from ads.aqua import logger, utils
-=======
-
-from ads.aqua import logger
->>>>>>> 25e96c52
 from ads.aqua.base import AquaApp
 from ads.aqua.exception import AquaClientError, AquaServiceError
 from ads.aqua.utils import create_word_icon
@@ -260,36 +255,6 @@
         """Determine if the given model should be return by `list`."""
         TARGET_TAGS = model.freeform_tags.keys()
         return Tags.AQUA_TAG.value in TARGET_TAGS
-<<<<<<< HEAD
-=======
-
-    def _get_artifact_path(self, custom_metadata_list: List) -> str:
-        """Get the artifact path from the custom metadata list of model.
-
-        Parameters
-        ----------
-        custom_metadata_list: List
-            A list of custom metadata of model.
-
-        Returns
-        -------
-        str:
-            The artifact path from model.
-        """
-        for custom_metadata in custom_metadata_list:
-            if custom_metadata.key == "Object Storage Path":
-                return custom_metadata.value
-        logger.debug("Failed to get artifact path from custom metadata.")
-        return None
-
-    def _read_file(self, file_path: str) -> str:
-        try:
-            with fsspec.open(file_path, "r", **self._auth) as f:
-                return f.read()
-        except Exception as e:
-            logger.error(f"Failed to read file. {e}")
-            return None
->>>>>>> 25e96c52
 
     def _load_icon(self, model_name) -> str:
         """Loads icon."""
