--- conflicted
+++ resolved
@@ -7,11 +7,6 @@
 import fsspec
 from dataclasses import dataclass
 from typing import List
-<<<<<<< HEAD
-=======
-from enum import Enum
-from ads.config import COMPARTMENT_OCID
->>>>>>> d978ab65
 from ads.aqua.base import AquaApp
 
 logger = logging.getLogger(__name__)
@@ -37,17 +32,6 @@
     id: str
     compartment_id: str
     project_id: str
-<<<<<<< HEAD
-    created_by: str
-    display_name: str
-    lifecycle_state: str
-    time_created: str
-    task: str
-    license: str
-    organization: str
-    is_fine_tuned: bool
-    model_card: str
-=======
     time_created: int
     icon: str
     task: str
@@ -55,18 +39,13 @@
     organization: str
     is_fine_tuned_model: bool
 
->>>>>>> d978ab65
-
 @dataclass
 class AquaModel(AquaModelSummary):
     """Represents an Aqua model."""
 
-<<<<<<< HEAD
-=======
     model_card: str
 
 
->>>>>>> d978ab65
 class AquaModelApp(AquaApp):
     """Contains APIs for Aqua model.
 
@@ -93,7 +72,6 @@
 
     def get(self, model_id) -> "AquaModel":
         """Gets the information of an Aqua model."""
-<<<<<<< HEAD
         model_card = """
 # Model Card: Dummy Text Generator
 ## Description
@@ -140,17 +118,6 @@
             }
         )
 
-    def list(self, compartment_id, project_id=None, **kwargs) -> List["AquaModelSummary"]:
-        """Lists Aqua models."""
-        return [
-            AquaModel(id=f"ocid{i}", compartment_id=compartment_id, project_id=project_id)
-            for i in range(5)
-        ]
-=======
-        return AquaModel(
-            id=model_id, compartment_id="ocid1.compartment", project_id="ocid1.project"
-        )
-
     def list(
         self, compartment_id: str = None, project_id: str = None, **kwargs
     ) -> List["AquaModelSummary"]:
@@ -238,5 +205,4 @@
                 or Tags.AQUA_FINE_TUNED_MODEL_TAG.value in TARGET_TAGS
             )
             else False
-        )
->>>>>>> d978ab65
+        )