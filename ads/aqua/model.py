--- conflicted
+++ resolved
@@ -2,23 +2,15 @@
 # -*- coding: utf-8 -*-
 # Copyright (c) 2024 Oracle and/or its affiliates.
 # Licensed under the Universal Permissive License v 1.0 as shown at https://oss.oracle.com/licenses/upl/
+import os
+import fsspec
 import tempfile
-import fsspec
 from dataclasses import dataclass
 from enum import Enum
-from ads.config import COMPARTMENT_OCID
-from ads.aqua.base import AquaApp
-from ads.common.serializer import DataClassSerializable
+from typing import List
+
+import oci
 from ads.model.datascience_model import DataScienceModel
-from typing import List
-
-import fsspec
-<<<<<<< HEAD
-import oci
-=======
-from oci.data_science.models import ModelSummary
->>>>>>> 8f2dc7c3
-
 from ads.aqua import logger
 from ads.aqua.base import AquaApp
 from ads.aqua.exception import AquaClientError, AquaServiceError
@@ -81,11 +73,7 @@
     """
 
     def create(
-        self, 
-        model_id: str, 
-        project_id: str, 
-        comparment_id: str=None, 
-        **kwargs
+        self, model_id: str, project_id: str, comparment_id: str = None, **kwargs
     ) -> "AquaModel":
         """Creates custom aqua model from service model.
 
@@ -98,7 +86,7 @@
         comparment_id: str
             The compartment id for custom model. Defaults to None.
             If not provided, compartment id will be fetched from environment variables.
-        
+
         Returns
         -------
         AquaModel:
@@ -127,12 +115,14 @@
                 )
             except Exception as se:
                 # TODO: adjust error raising
-                logger.error(
-                    f"Failed to create model from the given id {model_id}."
+                logger.error(f"Failed to create model from the given id {model_id}.")
+                raise AquaServiceError(
+                    opc_request_id=se.request_id, status_code=se.code
                 )
-                raise AquaServiceError(opc_request_id=se.request_id, status_code=se.code)
-
-            artifact_path = self._get_artifact_path(custom_model.dsc_model.custom_metadata_list)
+
+            artifact_path = self._get_artifact_path(
+                custom_model.dsc_model.custom_metadata_list
+            )
             return AquaModel(
                 **AquaModelApp.process_model(custom_model.dsc_model),
                 project_id=custom_model.project_id,
@@ -152,21 +142,13 @@
         AquaModel:
             The instance of AquaModel.
         """
-<<<<<<< HEAD
         try:
-            oci_model = self.client.get_model(model_id).data
+            oci_model = self.ds_client.get_model(model_id).data
         except Exception as se:
             # TODO: adjust error raising
-            logger.error(
-                f"Failed to retreive model from the given id {model_id}"
-            )
+            logger.error(f"Failed to retreive model from the given id {model_id}")
             raise AquaServiceError(opc_request_id=se.request_id, status_code=se.code)
 
-=======
-        # add error handler
-        oci_model = self.ds_client.get_model(model_id).data
-        # add error handler
->>>>>>> 8f2dc7c3
         if not self._if_show(oci_model):
             raise AquaClientError(f"Target model {oci_model.id} is not Aqua model.")
 
@@ -175,24 +157,7 @@
         return AquaModel(
             **AquaModelApp.process_model(oci_model),
             project_id=oci_model.project_id,
-<<<<<<< HEAD
-=======
-            name=oci_model.display_name,
-            id=oci_model.id,
-            time_created=oci_model.time_created,
-            icon=str(self._read_file(f"{artifact_path}/{ICON_FILE_NAME}")),
-            task=oci_model.freeform_tags.get(Tags.TASK.value, UNKNOWN),
-            license=oci_model.freeform_tags.get(Tags.LICENSE.value, UNKNOWN),
-            organization=oci_model.freeform_tags.get(Tags.ORGANIZATION.value, UNKNOWN),
-            is_fine_tuned_model=(
-                True
-                if oci_model.freeform_tags.get(Tags.AQUA_FINE_TUNED_MODEL_TAG.value)
-                else False
-            ),
->>>>>>> 8f2dc7c3
             model_card=str(self._read_file(f"{artifact_path}/{README}")),
-            # todo: add proper tags
-            tags={},
         )
 
     def list(
@@ -239,48 +204,18 @@
         aqua_models = []
         # TODO: build index.json for service model as caching if needed.
 
-<<<<<<< HEAD
-        for model in models:
-            aqua_models.append(
-                AquaModelSummary(
-                    **AquaModelApp.process_model(model=model),
-                    project_id=project_id or UNKNOWN
-                )
-            )
-=======
-        def process_model(model):
-            icon = self._load_icon(model.display_name)
-            tags = {}
-            tags.update(model.defined_tags)
-            tags.update(model.freeform_tags)
-
-            model_id = model.id if isinstance(model, ModelSummary) else model.identifier
-            return AquaModelSummary(
-                compartment_id=model.compartment_id,
-                icon=icon,
-                id=model_id,
-                license=model.freeform_tags.get(Tags.LICENSE.value, UNKNOWN),
-                name=model.display_name,
-                organization=model.freeform_tags.get(Tags.ORGANIZATION.value, UNKNOWN),
-                project_id=project_id or UNKNOWN,
-                task=model.freeform_tags.get(Tags.TASK.value, UNKNOWN),
-                time_created=model.time_created,
-                is_fine_tuned_model=(
-                    True
-                    if model.freeform_tags.get(Tags.AQUA_FINE_TUNED_MODEL_TAG.value)
-                    else False
-                ),
-                tags=tags,
-            )
-
         for model in models:
             # TODO: remove the check after policy issue resolved
             if self._temp_check(model, compartment_id):
-                aqua_models.append(process_model(model))
->>>>>>> 8f2dc7c3
+                aqua_models.append(
+                    AquaModelSummary(
+                        **AquaModelApp.process_model(model=model),
+                        project_id=project_id or UNKNOWN,
+                    )
+                )
 
         return aqua_models
-    
+
     @classmethod
     def process_model(cls, model) -> dict:
         icon = cls()._load_icon(model.display_name)
@@ -291,7 +226,7 @@
         model_id = (
             model.id
             if (
-                isinstance(model, oci.data_science.models.ModelSummary) 
+                isinstance(model, oci.data_science.models.ModelSummary)
                 or isinstance(model, oci.data_science.models.model.Model)
             )
             else model.identifier
@@ -306,15 +241,14 @@
             organization=model.freeform_tags.get(Tags.ORGANIZATION.value, UNKNOWN),
             task=model.freeform_tags.get(Tags.TASK.value, UNKNOWN),
             time_created=model.time_created,
-            is_fine_tuned_model=True
-            if model.freeform_tags.get(Tags.AQUA_FINE_TUNED_MODEL_TAG.value)
-            else False,
+            is_fine_tuned_model=(
+                True
+                if model.freeform_tags.get(Tags.AQUA_FINE_TUNED_MODEL_TAG.value)
+                else False
+            ),
             tags=tags,
         )
 
-<<<<<<< HEAD
-    def _if_show(self, model: "AquaModel") -> bool:
-=======
     def _temp_check(self, model, compartment_id=None):
         # TODO: will remove it later
         TARGET_TAGS = model.freeform_tags.keys()
@@ -328,8 +262,7 @@
 
         return True if Tags.AQUA_SERVICE_MODEL_TAG.value in TARGET_TAGS else False
 
-    def _if_show(self, model: "ModelSummary") -> bool:
->>>>>>> 8f2dc7c3
+    def _if_show(self, model: "AquaModel") -> bool:
         """Determine if the given model should be return by `list`."""
         TARGET_TAGS = model.freeform_tags.keys()
         if not Tags.AQUA_TAG.value in TARGET_TAGS:
