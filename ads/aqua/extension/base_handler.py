--- conflicted
+++ resolved
@@ -5,13 +5,13 @@
 
 
 import json
+import traceback
 from dataclasses import asdict, is_dataclass
+from http.client import responses
 from typing import Any
 
 from notebook.base.handlers import APIHandler
 from tornado.web import HTTPError
-from http.client import responses
-import traceback
 
 
 class AquaAPIhandler(APIHandler):
@@ -45,7 +45,6 @@
         payload = json.loads(json.dumps(payload, default=self.serialize))
         return super().finish(payload)
 
-<<<<<<< HEAD
     def write_error(self, status_code, **kwargs):
         """APIHandler errors are JSON, not human pages."""
         self.set_header("Content-Type", "application/json")
@@ -73,11 +72,10 @@
                 reply["traceback"] = "".join(traceback.format_exception(*exc_info))
         self.log.warning(reply["message"])
         self.finish(json.dumps(reply))
-=======
+
 
 # todo: remove after error handler is implemented
 class Errors(str):
     INVALID_INPUT_DATA_FORMAT = "Invalid format of input data."
     NO_INPUT_DATA = "No input data provided."
-    MISSING_REQUIRED_PARAMETER = "Missing required parameter: '{}'"
->>>>>>> 253582ea
+    MISSING_REQUIRED_PARAMETER = "Missing required parameter: '{}'"