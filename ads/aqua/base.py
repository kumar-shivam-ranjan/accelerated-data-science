#!/usr/bin/env python
# -*- coding: utf-8 -*-
# Copyright (c) 2024 Oracle and/or its affiliates.
# Licensed under the Universal Permissive License v 1.0 as shown at https://oss.oracle.com/licenses/upl/
<<<<<<< HEAD


from typing import List

import oci
from ads.common.auth import default_signer
from ads.aqua.exception import oci_exception_handler
from ads.aqua.utils import get_logger
=======
import oci
from oci.exceptions import ClientError, ServiceError

from ads.aqua.exception import AquaClientError, AquaServiceError
from ads.common.auth import default_signer
from ads.common.utils import extract_region
>>>>>>> 253582ea


class AquaApp:
    """Base Aqua App to contain common components."""

    def __init__(self) -> None:
        self._auth = default_signer()
        self.client = oci.data_science.DataScienceClient(**self._auth)
<<<<<<< HEAD
        self.logger = get_logger()
=======
        self.region = extract_region(self._auth)
>>>>>>> 253582ea

    @oci_exception_handler
    def list_resource(
        self,
        list_func_ref,
        **kwargs,
    ) -> list:
        """Generic method to list OCI Data Science resources.

        Parameters
        ----------
        list_func_ref : function
            A reference to the list operation which will be called.
        **kwargs :
            Additional keyword arguments to filter the resource.
            The kwargs are passed into OCI API.

        Returns
        -------
        list
            A list of OCI Data Science resources.
        """
        items = oci.pagination.list_call_get_all_results(
            list_func_ref,
            **kwargs,
        ).data

        return items<|MERGE_RESOLUTION|>--- conflicted
+++ resolved
@@ -2,23 +2,16 @@
 # -*- coding: utf-8 -*-
 # Copyright (c) 2024 Oracle and/or its affiliates.
 # Licensed under the Universal Permissive License v 1.0 as shown at https://oss.oracle.com/licenses/upl/
-<<<<<<< HEAD
 
 
 from typing import List
 
 import oci
-from ads.common.auth import default_signer
-from ads.aqua.exception import oci_exception_handler
-from ads.aqua.utils import get_logger
-=======
-import oci
 from oci.exceptions import ClientError, ServiceError
 
-from ads.aqua.exception import AquaClientError, AquaServiceError
+from ads.aqua.exception import AquaClientError, AquaServiceError, oci_exception_handler
 from ads.common.auth import default_signer
 from ads.common.utils import extract_region
->>>>>>> 253582ea
 
 
 class AquaApp:
@@ -27,11 +20,7 @@
     def __init__(self) -> None:
         self._auth = default_signer()
         self.client = oci.data_science.DataScienceClient(**self._auth)
-<<<<<<< HEAD
-        self.logger = get_logger()
-=======
         self.region = extract_region(self._auth)
->>>>>>> 253582ea
 
     @oci_exception_handler
     def list_resource(
