--- conflicted
+++ resolved
@@ -5,21 +5,11 @@
 
 import json
 import logging
-<<<<<<< HEAD
-from typing import List, Dict, Union, Any
+from dataclasses import dataclass, field, asdict
+from typing import Dict, List, Union
+
 import requests
-from oci.data_science.models import (
-    ModelDeployment,
-    ModelDeploymentSummary
-)
-
-from dataclasses import dataclass, field, asdict
-=======
-from dataclasses import dataclass, field
-from typing import Dict, List, Union
-
 from oci.data_science.models import ModelDeployment, ModelDeploymentSummary
->>>>>>> c2042a5b
 
 from ads.aqua import logger
 from ads.aqua.base import AquaApp
@@ -30,17 +20,12 @@
     UNKNOWN,
     UNKNOWN_JSON_STR,
     get_artifact_path,
-<<<<<<< HEAD
-    read_file
-)
-from ads.common.auth import default_signer
-=======
     read_file,
 )
 from ads.common.serializer import DataClassSerializable
 from ads.common.utils import get_console_link
 from ads.config import AQUA_MODEL_DEPLOYMENT_IMAGE, COMPARTMENT_OCID
->>>>>>> c2042a5b
+from ads.common.auth import default_signer
 from ads.model.deployment import (
     ModelDeployment,
     ModelDeploymentContainerRuntime,
@@ -399,19 +384,9 @@
             raise ex
 
         oci_aqua = (
-<<<<<<< HEAD
-            Tags.AQUA_TAG.value in oci_model.freeform_tags 
-            or Tags.AQUA_TAG.value.lower() in oci_model.freeform_tags
-        ) if oci_model.freeform_tags else False
-
-        if not oci_aqua:
-            raise AquaClientError(
-                f"Target model {oci_model.id} is not Aqua model."
-=======
             (
                 Tags.AQUA_TAG.value in oci_model.freeform_tags
                 or Tags.AQUA_TAG.value.lower() in oci_model.freeform_tags
->>>>>>> c2042a5b
             )
             if oci_model.freeform_tags
             else False
