#!/usr/bin/env python
# -*- coding: utf-8 -*-
# Copyright (c) 2024 Oracle and/or its affiliates.
# Licensed under the Universal Permissive License v 1.0 as shown at https://oss.oracle.com/licenses/upl/

import json
import logging
<<<<<<< HEAD
from dataclasses import dataclass, field
from typing import Dict, List

from ads.aqua.base import AquaApp
from ads.aqua.exception import AquaRuntimeError, AquaValueError
from ads.aqua.model import AquaModelApp, Tags
from ads.common.serializer import DataClassSerializable
from ads.common.utils import get_console_link
from ads.config import AQUA_MODEL_DEPLOYMENT_IMAGE, COMPARTMENT_OCID
=======
from typing import List, Dict, Union

from oci.data_science.models import (
    ModelDeployment,
    ModelDeploymentSummary
)

from dataclasses import dataclass, field

from ads.aqua.base import AquaApp
from ads.aqua import logger
from ads.aqua.model import AquaModelApp, Tags
from ads.aqua.utils import (
    DEPLOYMENT_CONFIG,
    UNKNOWN, 
    UNKNOWN_JSON_STR, 
    get_artifact_path, 
    read_file
)
>>>>>>> 36aedf0d
from ads.model.deployment import (
    ModelDeployment,
    ModelDeploymentContainerRuntime,
    ModelDeploymentInfrastructure,
    ModelDeploymentMode,
)
<<<<<<< HEAD
from ads.model.service.oci_datascience_model_deployment import (
    OCIDataScienceModelDeployment,
)
=======
from ads.common.utils import get_console_link
from ads.common.serializer import DataClassSerializable
from ads.aqua.exception import AquaClientError, AquaServiceError
from ads.config import COMPARTMENT_OCID, AQUA_MODEL_DEPLOYMENT_IMAGE
>>>>>>> 36aedf0d


@dataclass
class ShapeInfo:
    instance_shape: str = None
    instance_count: int = None
    ocpus: float = None
    memory_in_gbs: float = None


@dataclass(repr=False)
class AquaDeployment(DataClassSerializable):
    """Represents an Aqua Model Deployment"""

    id: str = None
    display_name: str = None
    aqua_service_model: bool = None
    state: str = None
    description: str = None
    created_on: str = None
    created_by: str = None
    endpoint: str = None
    console_link: str = None
    lifecycle_details: str = None
    shape_info: field(default_factory=ShapeInfo) = None
    tags: dict = None

    @classmethod
    def from_oci_model_deployment(
        cls,
        oci_model_deployment: Union[ModelDeploymentSummary, ModelDeployment],
        region: str,
    ) -> "AquaDeployment":
        """Converts oci model deployment response to AquaDeployment instance.

        Parameters
        ----------
        oci_model_deployment: Union[ModelDeploymentSummary, ModelDeployment]
            The instance of either oci.data_science.models.ModelDeployment or
            oci.data_science.models.ModelDeploymentSummary class.
        region: str
            The region of this model deployment.

        Returns
        -------
        AquaDeployment:
            The instance of the Aqua model deployment.
        """
        instance_configuration = (
            oci_model_deployment.model_deployment_configuration_details.model_configuration_details.instance_configuration
        )
        instance_shape_config_details = (
            instance_configuration.model_deployment_instance_shape_config_details
        )
        instance_count = (
            oci_model_deployment.model_deployment_configuration_details.model_configuration_details.scaling_policy.instance_count
        )
        shape_info = ShapeInfo(
            instance_shape=instance_configuration.instance_shape_name,
            instance_count=instance_count,
            ocpus=(
                instance_shape_config_details.ocpus
                if instance_shape_config_details
                else None
            ),
            memory_in_gbs=(
                instance_shape_config_details.memory_in_gbs
                if instance_shape_config_details
                else None
            ),
        )

        return AquaDeployment(
            id=oci_model_deployment.id,
            display_name=oci_model_deployment.display_name,
            aqua_service_model=oci_model_deployment.freeform_tags.get(
                Tags.AQUA_SERVICE_MODEL_TAG.value
            )
            is not None,
            shape_info=shape_info,
            state=oci_model_deployment.lifecycle_state,
            lifecycle_details=getattr(oci_model_deployment, "lifecycle_details", UNKNOWN),
            description=oci_model_deployment.description,
            created_on=str(oci_model_deployment.time_created),
            created_by=oci_model_deployment.created_by,
            endpoint=oci_model_deployment.model_deployment_url,
            console_link=get_console_link(
                resource="model-deployments",
                ocid=oci_model_deployment.id,
                region=region,
            ),
            tags=oci_model_deployment.freeform_tags,
        )


class AquaDeploymentApp(AquaApp):
    """Contains APIs for Aqua deployments.

    Attributes
    ----------

    Methods
    -------
    create(self, **kwargs) -> "AquaDeployment"
        Creates an instance of model deployment via Aqua
    list(self, ..., **kwargs) -> List["AquaDeployment"]
        List existing model deployments created via Aqua
    """

    def create(
        self,
        model_id: str,
        compartment_id: str,
        instance_count: int,
        instance_shape: str,
        log_group_id: str,
        access_log_id: str,
        predict_log_id: str,
        project_id: str = None,
        display_name: str = None,
        description: str = None,
        bandwidth_mbps: int = None,
        web_concurrency: int = None,
        server_port: int = 5000,
        health_check_port: int = 5000,
        env_var: Dict = None,
        **kwargs,
    ) -> "AquaDeployment":
        """
        Creates a new Aqua deployment

        Parameters
        ----------
        model_id: str
            The model OCID to deploy.
        compartment_id: str
            The compartment OCID
        project_id: str
            Target project to list deployments from.
        display_name: str
            The name of model deployment.
        description: str
            The description of the deployment.
        instance_count: (int, optional). Defaults to 1.
            The number of instance used for deployment.
        instance_shape: (str). Default to `VM.Standard2.1`.
            The shape of the instance used for deployment.
        log_group_id: (str)
            The oci logging group id. The access log and predict log share the same log group.
        access_log_id: (str).
            The access log OCID for the access logs. https://docs.oracle.com/en-us/iaas/data-science/using/model_dep_using_logging.htm
        predict_log_id: (str).
            The predict log OCID for the predict logs. https://docs.oracle.com/en-us/iaas/data-science/using/model_dep_using_logging.htm
        bandwidth_mbps: (int). Defaults to 10.
            The bandwidth limit on the load balancer in Mbps.
        web_concurrency: str
            The number of worker processes/threads to handle incoming requests
        with_bucket_uri(bucket_uri)
            Sets the bucket uri when uploading large size model.
        server_port: (int). Defaults to 5000.
            The server port for docker container image.
        health_check_port: (int). Defaults to 5000.
            The health check port for docker container image.
        env_var : dict, optional
            Environment variable for the deployment, by default None.
        Returns
        -------
        AquaDeployment
            An Aqua deployment instance

        """
        # todo: revisit error handling and pull deployment image info from config
        if not AQUA_MODEL_DEPLOYMENT_IMAGE:
            raise AquaValueError(
                f"AQUA_MODEL_DEPLOYMENT_IMAGE must be available in environment variables to "
                f"continue with Aqua model deployment."
            )

        # todo: for fine tuned models, skip model creation.
        # Create a model catalog entry in the user compartment
        aqua_model = AquaModelApp().create(
            model_id=model_id, comparment_id=compartment_id, project_id=project_id
        )
        logging.debug(
            f"Aqua Model {aqua_model.id} created with the service model {model_id}"
        )
        logging.debug(aqua_model)

        # todo: remove entrypoint, this will go in the image. For now, added for testing
        #  the image iad.ocir.io/ociodscdev/aqua_deploy:1.0.0
        entrypoint = ["python", "/opt/api/api.py"]

        tags = {}
        for tag in [
            Tags.AQUA_SERVICE_MODEL_TAG.value,
            Tags.AQUA_FINE_TUNED_MODEL_TAG.value,
            Tags.AQUA_TAG.value,
        ]:
            if tag in aqua_model.tags:
                tags[tag] = aqua_model.tags[tag]

        # Start model deployment
        # configure model deployment infrastructure
        # todo : any other infrastructure params needed?
        infrastructure = (
            ModelDeploymentInfrastructure()
            .with_project_id(project_id)
            .with_compartment_id(compartment_id)
            .with_shape_name(instance_shape)
            .with_bandwidth_mbps(bandwidth_mbps)
            .with_replica(instance_count)
            .with_web_concurrency(web_concurrency)
            .with_access_log(
                log_group_id=log_group_id,
                log_id=access_log_id,
            )
            .with_predict_log(
                log_group_id=log_group_id,
                log_id=predict_log_id,
            )
        )
        # configure model deployment runtime
        # todo : any other runtime params needed?
        container_runtime = (
            ModelDeploymentContainerRuntime()
            .with_image(AQUA_MODEL_DEPLOYMENT_IMAGE)
            .with_entrypoint(entrypoint)
            .with_server_port(server_port)
            .with_health_check_port(health_check_port)
            .with_env(env_var)
            .with_deployment_mode(ModelDeploymentMode.HTTPS)
            .with_model_uri(aqua_model.id)
            .with_region(self.region)
            .with_overwrite_existing_artifact(True)
            .with_remove_existing_artifact(True)
        )
        # configure model deployment and deploy model on container runtime
        # todo : any other deployment params needed?
        deployment = (
            ModelDeployment()
            .with_display_name(display_name)
            .with_description(description)
            .with_freeform_tags(**tags)
            .with_infrastructure(infrastructure)
            .with_runtime(container_runtime)
        ).deploy(wait_for_completion=False)

        return AquaDeployment.from_oci_model_deployment(
            deployment.dsc_model_deployment, self.region
        )

    def list(self, **kwargs) -> List["AquaDeployment"]:
        """List Aqua model deployments in a given compartment and under certain project.

        Parameters
        ----------
        kwargs
            Keyword arguments, such as compartment_id and project_id,
            for `list_call_get_all_results <https://docs.oracle.com/en-us/iaas/tools/python/2.118.1/api/pagination.html#oci.pagination.list_call_get_all_results>`_

        Returns
        -------
        List[AquaDeployment]:
            The list of the Aqua model deployments.
        """
        compartment_id = kwargs.pop("compartment_id", COMPARTMENT_OCID)

        model_deployments = self.list_resource(
            self.ds_client.list_model_deployments,
            compartment_id=compartment_id,
            **kwargs,
        )

        results = []
        for model_deployment in model_deployments:
            oci_aqua = (
                Tags.AQUA_TAG.value in model_deployment.freeform_tags 
                or Tags.AQUA_TAG.value.lower() in model_deployment.freeform_tags
            ) if model_deployment.freeform_tags else False

            if oci_aqua:
                results.append(
                    AquaDeployment.from_oci_model_deployment(
                        model_deployment, self.region
                    )
                )

        return results

    def get(self, model_deployment_id: str, **kwargs) -> "AquaDeployment":
        """Gets the information of Aqua model deployment.

        Parameters
        ----------
        model_deployment_id: str
            The OCID of the Aqua model deployment.
        kwargs
            Keyword arguments, for `get_model_deployment
            <https://docs.oracle.com/en-us/iaas/tools/python/2.119.1/api/data_science/client/oci.data_science.DataScienceClient.html#oci.data_science.DataScienceClient.get_model_deployment>`_

        Returns
        -------
        AquaDeployment:
            The instance of the Aqua model deployment.
        """
        model_deployment = self.ds_client.get_model_deployment(
            model_deployment_id=model_deployment_id, **kwargs
        ).data

        oci_aqua = (
            Tags.AQUA_TAG.value in model_deployment.freeform_tags 
            or Tags.AQUA_TAG.value.lower() in model_deployment.freeform_tags
        ) if model_deployment.freeform_tags else False

<<<<<<< HEAD
        if not aqua_service_model:
            raise AquaRuntimeError(
=======
        if not oci_aqua:
            raise AquaClientError(
>>>>>>> 36aedf0d
                f"Target deployment {model_deployment_id} is not Aqua deployment."
            )

        return AquaDeployment.from_oci_model_deployment(model_deployment, self.region)
    
    def get_deployment_config(self, model_id: str) -> Dict:
        """Gets the deployment config of given Aqua model.

        Parameters
        ----------
        model_id: str
            The OCID of the Aqua model.
    
        Returns
        -------
        Dict:
            A dict of allowed deployment configs.
        """
        try:
            oci_model = self.ds_client.get_model(
                model_id
            ).data
        except Exception as se:
            # TODO: adjust error raising
            logger.error(f"Failed to retreive model from the given id {model_id}")
            raise AquaServiceError(opc_request_id=se.request_id, status_code=se.code)
        
        oci_aqua = (
            Tags.AQUA_TAG.value in oci_model.freeform_tags 
            or Tags.AQUA_TAG.value.lower() in oci_model.freeform_tags
        ) if oci_model.freeform_tags else False
        
        if not oci_aqua:
            raise AquaClientError(
                f"Target model {oci_model.id} is not Aqua model."
            )

        artifact_path = get_artifact_path(
            oci_model.custom_metadata_list
        )

        shape_config = json.loads(
            read_file(
                file_path=f"{artifact_path}/{DEPLOYMENT_CONFIG}",
                auth=self._auth
            ) or UNKNOWN_JSON_STR
        )

        if not shape_config:
            # TODO: adjust the error raising
            raise AquaServiceError(opc_request_id=None, status_code=500)

        return shape_config<|MERGE_RESOLUTION|>--- conflicted
+++ resolved
@@ -5,53 +5,31 @@
 
 import json
 import logging
-<<<<<<< HEAD
 from dataclasses import dataclass, field
-from typing import Dict, List
-
+from typing import Dict, List, Union
+
+from oci.data_science.models import ModelDeployment, ModelDeploymentSummary
+
+from ads.aqua import logger
 from ads.aqua.base import AquaApp
 from ads.aqua.exception import AquaRuntimeError, AquaValueError
 from ads.aqua.model import AquaModelApp, Tags
+from ads.aqua.utils import (
+    DEPLOYMENT_CONFIG,
+    UNKNOWN,
+    UNKNOWN_JSON_STR,
+    get_artifact_path,
+    read_file,
+)
 from ads.common.serializer import DataClassSerializable
 from ads.common.utils import get_console_link
 from ads.config import AQUA_MODEL_DEPLOYMENT_IMAGE, COMPARTMENT_OCID
-=======
-from typing import List, Dict, Union
-
-from oci.data_science.models import (
-    ModelDeployment,
-    ModelDeploymentSummary
-)
-
-from dataclasses import dataclass, field
-
-from ads.aqua.base import AquaApp
-from ads.aqua import logger
-from ads.aqua.model import AquaModelApp, Tags
-from ads.aqua.utils import (
-    DEPLOYMENT_CONFIG,
-    UNKNOWN, 
-    UNKNOWN_JSON_STR, 
-    get_artifact_path, 
-    read_file
-)
->>>>>>> 36aedf0d
 from ads.model.deployment import (
     ModelDeployment,
     ModelDeploymentContainerRuntime,
     ModelDeploymentInfrastructure,
     ModelDeploymentMode,
 )
-<<<<<<< HEAD
-from ads.model.service.oci_datascience_model_deployment import (
-    OCIDataScienceModelDeployment,
-)
-=======
-from ads.common.utils import get_console_link
-from ads.common.serializer import DataClassSerializable
-from ads.aqua.exception import AquaClientError, AquaServiceError
-from ads.config import COMPARTMENT_OCID, AQUA_MODEL_DEPLOYMENT_IMAGE
->>>>>>> 36aedf0d
 
 
 @dataclass
@@ -133,7 +111,9 @@
             is not None,
             shape_info=shape_info,
             state=oci_model_deployment.lifecycle_state,
-            lifecycle_details=getattr(oci_model_deployment, "lifecycle_details", UNKNOWN),
+            lifecycle_details=getattr(
+                oci_model_deployment, "lifecycle_details", UNKNOWN
+            ),
             description=oci_model_deployment.description,
             created_on=str(oci_model_deployment.time_created),
             created_by=oci_model_deployment.created_by,
@@ -328,9 +308,13 @@
         results = []
         for model_deployment in model_deployments:
             oci_aqua = (
-                Tags.AQUA_TAG.value in model_deployment.freeform_tags 
-                or Tags.AQUA_TAG.value.lower() in model_deployment.freeform_tags
-            ) if model_deployment.freeform_tags else False
+                (
+                    Tags.AQUA_TAG.value in model_deployment.freeform_tags
+                    or Tags.AQUA_TAG.value.lower() in model_deployment.freeform_tags
+                )
+                if model_deployment.freeform_tags
+                else False
+            )
 
             if oci_aqua:
                 results.append(
@@ -362,22 +346,21 @@
         ).data
 
         oci_aqua = (
-            Tags.AQUA_TAG.value in model_deployment.freeform_tags 
-            or Tags.AQUA_TAG.value.lower() in model_deployment.freeform_tags
-        ) if model_deployment.freeform_tags else False
-
-<<<<<<< HEAD
-        if not aqua_service_model:
+            (
+                Tags.AQUA_TAG.value in model_deployment.freeform_tags
+                or Tags.AQUA_TAG.value.lower() in model_deployment.freeform_tags
+            )
+            if model_deployment.freeform_tags
+            else False
+        )
+
+        if not oci_aqua:
             raise AquaRuntimeError(
-=======
-        if not oci_aqua:
-            raise AquaClientError(
->>>>>>> 36aedf0d
                 f"Target deployment {model_deployment_id} is not Aqua deployment."
             )
 
         return AquaDeployment.from_oci_model_deployment(model_deployment, self.region)
-    
+
     def get_deployment_config(self, model_id: str) -> Dict:
         """Gets the deployment config of given Aqua model.
 
@@ -385,40 +368,36 @@
         ----------
         model_id: str
             The OCID of the Aqua model.
-    
+
         Returns
         -------
         Dict:
             A dict of allowed deployment configs.
         """
         try:
-            oci_model = self.ds_client.get_model(
-                model_id
-            ).data
+            oci_model = self.ds_client.get_model(model_id).data
         except Exception as se:
             # TODO: adjust error raising
             logger.error(f"Failed to retreive model from the given id {model_id}")
             raise AquaServiceError(opc_request_id=se.request_id, status_code=se.code)
-        
+
         oci_aqua = (
-            Tags.AQUA_TAG.value in oci_model.freeform_tags 
-            or Tags.AQUA_TAG.value.lower() in oci_model.freeform_tags
-        ) if oci_model.freeform_tags else False
-        
+            (
+                Tags.AQUA_TAG.value in oci_model.freeform_tags
+                or Tags.AQUA_TAG.value.lower() in oci_model.freeform_tags
+            )
+            if oci_model.freeform_tags
+            else False
+        )
+
         if not oci_aqua:
-            raise AquaClientError(
-                f"Target model {oci_model.id} is not Aqua model."
-            )
-
-        artifact_path = get_artifact_path(
-            oci_model.custom_metadata_list
-        )
+            raise AquaClientError(f"Target model {oci_model.id} is not Aqua model.")
+
+        artifact_path = get_artifact_path(oci_model.custom_metadata_list)
 
         shape_config = json.loads(
-            read_file(
-                file_path=f"{artifact_path}/{DEPLOYMENT_CONFIG}",
-                auth=self._auth
-            ) or UNKNOWN_JSON_STR
+            read_file(file_path=f"{artifact_path}/{DEPLOYMENT_CONFIG}", auth=self._auth)
+            or UNKNOWN_JSON_STR
         )
 
         if not shape_config:
