--- conflicted
+++ resolved
@@ -8,19 +8,15 @@
 
 from dataclasses import dataclass
 from ads.aqua.base import AquaApp
-<<<<<<< HEAD
 from ads.model.deployment import (
     ModelDeployment,
     ModelDeploymentInfrastructure,
     ModelDeploymentContainerRuntime,
 )
 from ads.common.serializer import DataClassSerializable
-=======
 from ads.aqua.exception import AquaClientError, AquaServiceError
 from ads.config import COMPARTMENT_OCID
 from oci.exceptions import ServiceError, ClientError
-
->>>>>>> 7e6abd93
 
 AQUA_SERVICE_MODEL = "aqua_service_model"
 
@@ -52,18 +48,12 @@
         Creates an instance of model deployment via Aqua
     list(self, ..., **kwargs) -> List["AquaDeployment"]
         List existing model deployments created via Aqua
-    clone()
-        Clone an existing model deployment
-    suggest()
-        Provide suggestions for model deployment via Aqua
-    stats()
-        Get model deployment statistics
     """
 
     def create(
         self,
+        model_id: str,
         compartment_id: str,
-        model_id: str,
         aqua_service_model: str,
         instance_count: int,
         instance_shape: str,
@@ -81,6 +71,7 @@
         server_port: int = 5000,
         health_check_port: int = 5000,
         env_var: Dict = None,
+        **kwargs,
     ) -> "AquaDeployment":
         """
         Creates a new Aqua deployment
@@ -207,40 +198,19 @@
         List[AquaDeployment]:
             The list of the Aqua model deployments.
         """
-<<<<<<< HEAD
-        import json
-        import os
-
-        root = os.path.join(os.path.dirname(os.path.realpath(__file__)), "dummy_data")
-
-        with open(f"{root}/oci_model_deployments.json", "rb") as f:
-            model_deployments = json.loads(f.read())
-
-            return [
-                AquaDeployment(
-                    display_name=model_deployment["displayName"],
-                    aqua_service_model=model_deployment["freeformTags"].get(
-                        AQUA_SERVICE_MODEL, None
-                    ),
-                    state=model_deployment["lifecycleState"],
-                    description=model_deployment["description"],
-                    created_on=str(model_deployment["timeCreated"]),
-                    created_by=model_deployment["createdBy"],
-                    endpoint=model_deployment["modelDeploymentUrl"],
-                )
-                for model_deployment in model_deployments
-            ]
-=======
         compartment_id = kwargs.get("compartment_id", None)
         kwargs.update({"compartment_id": compartment_id or COMPARTMENT_OCID})
-        
-        model_deployments = self.list_resource(self.client.list_model_deployments, **kwargs)
+
+        model_deployments = self.list_resource(
+            self.client.list_model_deployments, **kwargs
+        )
 
         results = []
         for model_deployment in model_deployments:
-            aqua_service_model=(
+            aqua_service_model = (
                 model_deployment.freeform_tags.get(AQUA_SERVICE_MODEL, None)
-                if model_deployment.freeform_tags else None
+                if model_deployment.freeform_tags
+                else None
             )
             if aqua_service_model:
                 results.append(
@@ -251,12 +221,11 @@
                         description=model_deployment.description,
                         created_on=str(model_deployment.time_created),
                         created_by=model_deployment.created_by,
-                        endpoint=model_deployment.model_deployment_url
+                        endpoint=model_deployment.model_deployment_url,
                     )
                 )
 
         return results
->>>>>>> 7e6abd93
 
     def get(self, model_deployment_id, **kwargs) -> "AquaDeployment":
         """Gets the information of Aqua model deployment.
@@ -272,44 +241,35 @@
         AquaDeployment:
             The instance of the Aqua model deployment.
         """
-        if not kwargs.get("model_deployment_id", None):
-            raise AquaClientError("Aqua model deployment ocid must be provided to fetch the deployment.")
-        
+        if not model_deployment_id:
+            raise AquaClientError(
+                "Aqua model deployment ocid must be provided to fetch the deployment."
+            )
+
         try:
             model_deployment = self.client.get_model_deployment(**kwargs).data
         except ServiceError as se:
             raise AquaServiceError(opc_request_id=se.request_id, status_code=se.code)
         except ClientError as ce:
             raise AquaClientError(str(ce))
-        
-        aqua_service_model=(
-            model_deployment.freeform_tags.get(AQUA_SERVICE_MODEL, None) 
-            if model_deployment.freeform_tags else None
+
+        aqua_service_model = (
+            model_deployment.freeform_tags.get(AQUA_SERVICE_MODEL, None)
+            if model_deployment.freeform_tags
+            else None
         )
 
         if not aqua_service_model:
-            raise AquaClientError(f"Target deployment {model_deployment.id} is not Aqua deployment.")
+            raise AquaClientError(
+                f"Target deployment {model_deployment.id} is not Aqua deployment."
+            )
 
         return AquaDeployment(
-<<<<<<< HEAD
-            **{
-                "display_name": model_deployment["displayName"],
-                "aqua_service_model": model_deployment["freeformTags"].get(
-                    AQUA_SERVICE_MODEL, None
-                ),
-                "state": model_deployment["lifecycleState"],
-                "description": model_deployment["description"],
-                "created_on": str(model_deployment["timeCreated"]),
-                "created_by": model_deployment["createdBy"],
-                "endpoint": model_deployment["modelDeploymentUrl"],
-            }
-=======
             display_name=model_deployment.display_name,
             aqua_service_model=aqua_service_model,
             state=model_deployment.lifecycle_state,
             description=model_deployment.description,
             created_on=str(model_deployment.time_created),
             created_by=model_deployment.created_by,
-            endpoint=model_deployment.model_deployment_url
->>>>>>> 7e6abd93
+            endpoint=model_deployment.model_deployment_url,
         )