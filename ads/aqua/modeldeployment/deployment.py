--- conflicted
+++ resolved
@@ -31,12 +31,9 @@
     AquaResourceIdentifier,
     InferenceContainerType,
     InferenceContainerTypeKey,
-<<<<<<< HEAD
     InferenceContainerParamType,
     VLLMInferenceRestrictedParams,
-=======
     Tags,
->>>>>>> 8c749527
 )
 from ads.aqua.finetuning.finetuning import FineTuneCustomMetadata
 from ads.aqua.model import AquaModelApp
@@ -188,17 +185,6 @@
                     f"from custom metadata for the model {config_source_id}"
                 )
 
-<<<<<<< HEAD
-=======
-        deployment_config = self.get_deployment_config(config_source_id)
-        vllm_params = (
-            deployment_config.get("configuration", UNKNOWN_DICT)
-            .get(instance_shape, UNKNOWN_DICT)
-            .get("parameters", UNKNOWN_DICT)
-            .get(InferenceContainerParamType.PARAM_TYPE_VLLM, UNKNOWN)
-        )
-
->>>>>>> 8c749527
         # set up env vars
         if not env_var:
             env_var = dict()
@@ -284,7 +270,7 @@
             deployment_config.get("configuration", UNKNOWN_DICT)
             .get(instance_shape, UNKNOWN_DICT)
             .get("parameters", UNKNOWN_DICT)
-            .get(InferenceContainerParamType.PARAM_TYPE_VLLM.value, UNKNOWN)
+            .get(InferenceContainerParamType.PARAM_TYPE_VLLM, UNKNOWN)
         )
 
         # todo: add support for tgi once parameters are added to configs. _find_restricted_params can take in
@@ -584,19 +570,12 @@
                     params = config_parameters.get(
                         InferenceContainerParamType.PARAM_TYPE_VLLM, UNKNOWN
                     )
-<<<<<<< HEAD
-                    container_type = InferenceContainerType.CONTAINER_TYPE_VLLM.value
-                elif (
-                    InferenceContainerType.CONTAINER_TYPE_TGI.value
-                    in container_type_key
-                ):
-=======
+                    container_type = InferenceContainerType.CONTAINER_TYPE_VLLM
                 elif InferenceContainerType.CONTAINER_TYPE_TGI in container_type_key:
->>>>>>> 8c749527
                     params = config_parameters.get(
                         InferenceContainerParamType.PARAM_TYPE_TGI, UNKNOWN
                     )
-                    container_type = InferenceContainerType.CONTAINER_TYPE_TGI.value
+                    container_type = InferenceContainerType.CONTAINER_TYPE_TGI
                 else:
                     params = UNKNOWN
                     logger.debug(
