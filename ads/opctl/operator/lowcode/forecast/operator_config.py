#!/usr/bin/env python
# -*- coding: utf-8 -*--

# Copyright (c) 2023 Oracle and/or its affiliates.
# Licensed under the Universal Permissive License v 1.0 as shown at https://oss.oracle.com/licenses/upl/

import os
from dataclasses import dataclass, field
from typing import Dict, List

from ads.common.serializer import DataClassSerializable
from ads.opctl.operator.common.utils import _load_yaml_from_uri
from ads.opctl.operator.common.operator_config import OperatorConfig

from .const import SupportedMetrics, SpeedAccuracyMode
from .const import SupportedModels


@dataclass(repr=True)
class InputData(DataClassSerializable):
    """Class representing operator specification input data details."""

    format: str = None
    columns: List[str] = None
    url: str = None
    options: Dict = None
    limit: int = None


@dataclass(repr=True)
class TestData(DataClassSerializable):
    """Class representing operator specification test data details."""

    connect_args: Dict = None
    format: str = None
    columns: List[str] = None
    url: str = None
    name: str = None
    options: Dict = None


@dataclass(repr=True)
class OutputDirectory(DataClassSerializable):
    """Class representing operator specification output directory details."""

    connect_args: Dict = None
    format: str = None
    url: str = None
    name: str = None
    options: Dict = None


@dataclass(repr=True)
class DateTimeColumn(DataClassSerializable):
    """Class representing operator specification date time column details."""

    name: str = None
    format: str = None


@dataclass(repr=True)
class Tuning(DataClassSerializable):
    """Class representing operator specification tuning details."""

    n_trials: int = None


@dataclass(repr=True)
class ForecastOperatorSpec(DataClassSerializable):
    """Class representing forecast operator specification."""

    name: str = None
    historical_data: InputData = field(default_factory=InputData)
    additional_data: InputData = field(default_factory=InputData)
    test_data: TestData = field(default_factory=TestData)
    output_directory: OutputDirectory = field(default_factory=OutputDirectory)
    report_filename: str = None
    report_title: str = None
    report_theme: str = None
    metrics_filename: str = None
    test_metrics_filename: str = None
    forecast_filename: str = None
    global_explanation_filename: str = None
    local_explanation_filename: str = None
    target_column: str = None
    preprocessing: bool = None
    datetime_column: DateTimeColumn = field(default_factory=DateTimeColumn)
    target_category_columns: List[str] = field(default_factory=list)
    generate_report: bool = None
    generate_metrics: bool = None
    generate_explanations: bool = None
    explanations_accuracy_mode: str = None
    horizon: int = None
    freq: str = None
    model: str = None
    model_kwargs: Dict = field(default_factory=dict)
    model_parameters: str = None
    model_pickle: str = None
    generate_model_parameters: bool = None
    generate_model_pickle: bool = None
    confidence_interval_width: float = None
    metric: str = None
    tuning: Tuning = field(default_factory=Tuning)

    def __post_init__(self):
        """Adjusts the specification details."""
        self.metric = (self.metric or "").lower() or SupportedMetrics.SMAPE.lower()
        self.model = self.model or SupportedModels.Auto
        self.confidence_interval_width = self.confidence_interval_width or 0.80
        self.report_filename = self.report_filename or "report.html"
        self.preprocessing = (
            self.preprocessing if self.preprocessing is not None else True
        )
        # For Report Generation. When user doesn't specify defaults to True
        self.generate_report = (
            self.generate_report if self.generate_report is not None else True
        )
        # For Metrics files Generation. When user doesn't specify defaults to True
        self.generate_metrics = (
            self.generate_metrics if self.generate_metrics is not None else True
        )
        # For Explanations Generation. When user doesn't specify defaults to False
        self.generate_explanations = (
            self.generate_explanations
            if self.generate_explanations is not None
            else False
        )
<<<<<<< HEAD

        self.generate_model_parameters = (
            self.generate_model_parameters
            if self.generate_model_parameters is not None
            else False
        )
        self.generate_model_pickle = (
            self.generate_model_pickle
            if self.generate_model_pickle is not None
            else False
        )
=======
        self.explanations_accuracy_mode = self.explanations_accuracy_mode or SpeedAccuracyMode.FAST_APPROXIMATE
>>>>>>> b7d54db2
        self.report_theme = self.report_theme or "light"
        self.metrics_filename = self.metrics_filename or "metrics.csv"
        self.test_metrics_filename = self.test_metrics_filename or "test_metrics.csv"
        self.forecast_filename = self.forecast_filename or "forecast.csv"
        self.global_explanation_filename = (
            self.global_explanation_filename or "global_explanation.csv"
        )
        self.local_explanation_filename = (
            self.local_explanation_filename or "local_explanation.csv"
        )
        self.target_column = self.target_column or "Sales"
        self.model_kwargs = self.model_kwargs or dict()


@dataclass(repr=True)
class ForecastOperatorConfig(OperatorConfig):
    """Class representing forecast operator config.

    Attributes
    ----------
    kind: str
        The kind of the resource. For operators it is always - `operator`.
    type: str
        The type of the operator. For forecast operator it is always - `forecast`
    version: str
        The version of the operator.
    spec: ForecastOperatorSpec
        The forecast operator specification.
    """

    kind: str = "operator"
    type: str = "forecast"
    version: str = "v1"
    spec: ForecastOperatorSpec = field(default_factory=ForecastOperatorSpec)

    @classmethod
    def _load_schema(cls) -> str:
        """Loads operator schema."""
        return _load_yaml_from_uri(
            os.path.join(os.path.dirname(os.path.abspath(__file__)), "schema.yaml")
        )<|MERGE_RESOLUTION|>--- conflicted
+++ resolved
@@ -14,7 +14,6 @@
 
 from .const import SupportedMetrics, SpeedAccuracyMode
 from .const import SupportedModels
-
 
 @dataclass(repr=True)
 class InputData(DataClassSerializable):
@@ -125,7 +124,7 @@
             if self.generate_explanations is not None
             else False
         )
-<<<<<<< HEAD
+        self.explanations_accuracy_mode = self.explanations_accuracy_mode or SpeedAccuracyMode.FAST_APPROXIMATE
 
         self.generate_model_parameters = (
             self.generate_model_parameters
@@ -137,9 +136,6 @@
             if self.generate_model_pickle is not None
             else False
         )
-=======
-        self.explanations_accuracy_mode = self.explanations_accuracy_mode or SpeedAccuracyMode.FAST_APPROXIMATE
->>>>>>> b7d54db2
         self.report_theme = self.report_theme or "light"
         self.metrics_filename = self.metrics_filename or "metrics.csv"
         self.test_metrics_filename = self.test_metrics_filename or "test_metrics.csv"
