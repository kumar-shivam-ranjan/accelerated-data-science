--- conflicted
+++ resolved
@@ -253,23 +253,13 @@
         self.original_user_data = raw_data.copy()
         date_column = self.spec.datetime_column.name
         try:
-<<<<<<< HEAD
-            self.spec.freq = pd.infer_freq(
-                raw_data[date_column].drop_duplicates().tail(5)
-            )
-=======
             self.spec.freq = utils.get_frequency_of_datetime(raw_data, self.spec)
->>>>>>> 0cdb5d0e
         except TypeError as e:
             logger.warn(
                 f"Error determining frequency: {e.args}. Setting Frequency to None"
             )
             logger.debug(f"Full traceback: {e}")
             self.spec.freq = None
-<<<<<<< HEAD
-        utils.evaluate_model_compatibility(raw_data, self.spec)
-=======
->>>>>>> 0cdb5d0e
         data = Transformations(raw_data, self.spec).run()
         self.original_total_data = data
 
@@ -419,17 +409,13 @@
                     output_dir
                 )
             )
-<<<<<<< HEAD
-
-=======
-        # datapane html report
->>>>>>> 0cdb5d0e
+        
         if ObjectStorageDetails.is_oci_path(output_dir):
             storage_options = default_signer()
         else:
             storage_options = dict()
-
-<<<<<<< HEAD
+            
+        # datapane html report
         if self.spec.generate_report:
             # datapane html report
             with tempfile.TemporaryDirectory() as temp_dir:
@@ -444,20 +430,6 @@
                         **storage_options,
                     ) as f2:
                         f2.write(f1.read())
-=======
-        with tempfile.TemporaryDirectory() as temp_dir:
-            report_local_path = os.path.join(temp_dir, "___report.html")
-            dp.save_report(report_sections, report_local_path)
-
-            report_path = os.path.join(output_dir, self.spec.report_file_name)
-            with open(report_local_path) as f1:
-                with fsspec.open(
-                    report_path,
-                    "w",
-                    **storage_options,
-                ) as f2:
-                    f2.write(f1.read())
->>>>>>> 0cdb5d0e
 
         # forecast csv report
         utils._write_data(
@@ -474,7 +446,6 @@
                 filename=os.path.join(output_dir, self.spec.metrics_filename),
                 format="csv",
                 storage_options=storage_options,
-<<<<<<< HEAD
                 index=False,
             )
 
@@ -485,8 +456,6 @@
                 filename=os.path.join(output_dir, self.spec.test_metrics_filename),
                 format="csv",
                 storage_options=storage_options,
-=======
->>>>>>> 0cdb5d0e
                 index=False,
             )
 
