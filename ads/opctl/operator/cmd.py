--- conflicted
+++ resolved
@@ -33,6 +33,7 @@
     RESOURCE_TYPE,
     RUNTIME_TYPE,
 )
+from ads.opctl.decorator.common import validate_environment
 from ads.opctl.operator.common.const import (
     OPERATOR_BASE_DOCKER_FILE,
     OPERATOR_BASE_DOCKER_GPU_FILE,
@@ -40,12 +41,8 @@
     OPERATOR_BASE_IMAGE,
     PACK_TYPE,
 )
-<<<<<<< HEAD
 from ads.opctl.operator.common.operator_loader import OperatorInfo, OperatorLoader
-=======
-from ads.opctl.operator.common.utils import OperatorInfo, _operator_info
-from ads.opctl.decorator.common import validate_environment
->>>>>>> dea1cdd7
+from ads.opctl.operator.common.utils import OperatorInfo
 from ads.opctl.utils import publish_image as publish_image_cmd
 
 from .__init__ import __operators__
