--- conflicted
+++ resolved
@@ -42,10 +42,7 @@
 
     @classmethod
     def parse_content(cls, file):
-<<<<<<< HEAD
         logger.debug(f"Parsing content of config file.")
-=======
->>>>>>> 09d471ae
         yaml_spec = {}
         if isinstance(file, dict):
             yaml_spec = file
