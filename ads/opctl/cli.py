--- conflicted
+++ resolved
@@ -396,34 +396,10 @@
 )
 def run(file, **kwargs):
     """
-    Runs the workload on the targeted backend. When run `distributed` yaml spec,
-    the backend is always OCI Data Science Jobs.
+    Runs the workload on the targeted backend. When run `distributed` yaml spec, the backend is always OCI Data Science
+    Jobs
     """
     debug = kwargs["debug"]
-<<<<<<< HEAD
-    config = {"kind": "job"}
-    backend_config = {"kind": "job"}
-
-    auth = {}
-    if kwargs["auth"]:
-        auth = authutil.create_signer(kwargs["auth"])
-    else:
-        auth = authutil.default_signer()
-
-    if file:
-        with fsspec.open(file, "r", **auth) as f:
-            config = suppress_traceback(debug)(yaml.safe_load)(f.read())
-
-    backend_config_file = kwargs.pop("backend_config")
-    if backend_config_file:
-        with fsspec.open(backend_config_file, "r", **auth) as f:
-            backend_config = suppress_traceback(debug)(yaml.safe_load)(f.read())
-
-    if kwargs.get("backend"):
-        backend_config = {"kind": kwargs.get("backend")}
-
-    suppress_traceback(debug)(run_cmd)(config, backend_config, **kwargs)
-=======
     config = {}
     if file:
         if os.path.exists(file):
@@ -443,7 +419,6 @@
             raise FileNotFoundError(f"{file} is not found")
 
     suppress_traceback(debug)(run_cmd)(config, **kwargs)
->>>>>>> cef98e82
 
 
 @commands.command()
@@ -569,15 +544,12 @@
     type=int,
     required=False,
     default=90,
-<<<<<<< HEAD
-=======
 )
 @click.option(
     "--conda-pack-folder",
     required=False,
     default=None,
     help="folder where conda packs are saved",
->>>>>>> cef98e82
 )
 @click.option(
     "--auth",
@@ -799,11 +771,6 @@
     "--file", "-f", help="The path to resource YAML file.", required=True, default=None
 )
 @click.option(
-<<<<<<< HEAD
-    "--backend-config",
-    "-b",
-    help="The path to the backend config YAML file.",
-=======
     "--backend",
     "-b",
     help=(
@@ -814,7 +781,6 @@
         "Example 2: `ads opctl apply -f operator.yaml -b backend.yaml` "
         "Use the `ads opctl operator init` command to generate operator's configs. "
     ),
->>>>>>> cef98e82
     required=False,
     default=None,
 )
@@ -847,11 +813,7 @@
     Runs the operator with the given specification on the targeted backend.
     """
     operator_spec = {}
-<<<<<<< HEAD
-    backend_config = {}
-=======
     backend = kwargs.pop("backend")
->>>>>>> cef98e82
 
     p = ConfigProcessor().step(ConfigMerger, **kwargs)
 
@@ -869,20 +831,11 @@
         with fsspec.open(kwargs["file"], "r", **auth) as f:
             operator_spec = suppress_traceback(debug)(yaml.safe_load)(f.read())
 
-<<<<<<< HEAD
-        backend_config_file = kwargs.pop("backend_config")
-        if backend_config_file:
-            with fsspec.open(backend_config_file, "r", **auth) as f:
-                backend_config = suppress_traceback(debug)(yaml.safe_load)(f.read())
-
-    suppress_traceback(debug)(apply_cmd)(operator_spec, backend_config, **kwargs)
-=======
         if backend and backend.lower().endswith((".yaml", ".yml")):
             with fsspec.open(backend, "r", **auth) as f:
                 backend = suppress_traceback(debug)(yaml.safe_load)(f.read())
 
     suppress_traceback(debug)(apply_cmd)(operator_spec, backend, **kwargs)
->>>>>>> cef98e82
 
 
 commands.add_command(ads.opctl.conda.cli.commands)
