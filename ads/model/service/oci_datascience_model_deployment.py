--- conflicted
+++ resolved
@@ -190,16 +190,11 @@
                 self.workflow_req_id = response.headers.get("opc-work-request-id", None)
 
                 try:
-<<<<<<< HEAD
                     wait_work_request(
                         self.workflow_req_id,
                         f"Activating model deployment: {self.display_name}",
                         max_wait_time, 
                         poll_interval
-=======
-                    self.wait_for_progress(
-                        self.workflow_req_id, max_wait_time, poll_interval
->>>>>>> 68c9ec4e
                     )
                 except Exception as e:
                     logger.error(
@@ -246,16 +241,11 @@
             self.workflow_req_id = response.headers.get("opc-work-request-id", None)
 
             try:
-<<<<<<< HEAD
                 wait_work_request(
                     self.workflow_req_id,
                     f"Creating model deployment: {self.display_name}",
                     max_wait_time, 
                     poll_interval
-=======
-                self.wait_for_progress(
-                    self.workflow_req_id, max_wait_time, poll_interval
->>>>>>> 68c9ec4e
                 )
             except Exception as e:
                 logger.error("Error while trying to create model deployment: " + str(e))
@@ -305,16 +295,11 @@
                 self.workflow_req_id = response.headers.get("opc-work-request-id", None)
 
                 try:
-<<<<<<< HEAD
                     wait_work_request(
                         self.workflow_req_id,
                         f"Deactivating model deployment: {self.display_name}",
                         max_wait_time, 
                         poll_interval
-=======
-                    self.wait_for_progress(
-                        self.workflow_req_id, max_wait_time, poll_interval
->>>>>>> 68c9ec4e
                     )
                 except Exception as e:
                     logger.error(
@@ -379,16 +364,11 @@
             self.workflow_req_id = response.headers.get("opc-work-request-id", None)
 
             try:
-<<<<<<< HEAD
                 wait_work_request(
                     self.workflow_req_id,
                     f"Deleting model deployment: {self.display_name}",
                     max_wait_time, 
                     poll_interval
-=======
-                self.wait_for_progress(
-                    self.workflow_req_id, max_wait_time, poll_interval
->>>>>>> 68c9ec4e
                 )
             except Exception as e:
                 logger.error("Error while trying to delete model deployment: " + str(e))
