--- conflicted
+++ resolved
@@ -896,11 +896,7 @@
             raise ValueError("Invalid `security_token_file`. Specify a valid path.")
         try:
             token = None
-<<<<<<< HEAD
-            with open(security_token_file, "r") as f:
-=======
             with open(expanded_path, "r") as f:
->>>>>>> cef98e82
                 token = f.read()
             return token
         except:
