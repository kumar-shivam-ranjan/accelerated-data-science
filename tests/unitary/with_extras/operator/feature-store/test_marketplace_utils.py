import os
from unittest.mock import Mock, patch

from kubernetes.client import V1PodCondition

from ads.opctl.backend.marketplace.marketplace_utils import set_kubernetes_session_token_env, get_docker_bearer_token, \
<<<<<<< HEAD
    export_helm_chart, list_container_images, wait_for_pod_ready
=======
    _export_helm_chart_, list_container_images
>>>>>>> a465fe93


def test_set_kubernetes_session_token_env():
    profile_name = "PROFILE_NAME"
    set_kubernetes_session_token_env(profile_name)

    assert os.getenv("OCI_CLI_AUTH") == "security_token"
    assert os.getenv("OCI_CLI_PROFILE") == profile_name


@patch('ads.opctl.backend.marketplace.marketplace_utils.OCIClientFactory')
def test_get_docker_bearer_token(client_factory: Mock):
    mock_token = '{"token":"TOKEN"}'
    token_client = Mock()
    token_client.call_api.return_value.data = mock_token
    client_factory.return_value.create_client.return_value = token_client
    ocir_repo = "iad.ocir.io/idogsu2ylimg/feature-store-data-plane-api-helidon/"
    assert get_docker_bearer_token(ocir_repo) == mock_token
    token_client.call_api.assert_called_once_with(resource_path='/docker/token', method='GET', response_type='SecurityToken')


@patch('ads.opctl.backend.marketplace.marketplace_utils.get_marketplace_client')
@patch('ads.opctl.backend.marketplace.marketplace_utils.oci')
def test_export_helm_chart_success(oci: Mock, marketplace_client: Mock):
    oci.wait_until.return_value.data.status = "SUCCESS"
    listing_details = Mock()
    _export_helm_chart_(listing_details)
    marketplace_client.return_value.export_listing.assert_called_once()
    oci.wait_until.assert_called_once()

@patch('ads.opctl.backend.marketplace.marketplace_utils.OCIClientFactory')
def test_list_container_image(oci_factory: Mock):
    listing_details = Mock()
    list_container_images(listing_details)
    oci_factory.return_value.artifacts.list_container_images.assert_called_once()

@patch('ads.opctl.backend.marketplace.marketplace_utils.time')
@patch('kubernetes.client.CoreV1Api')
@patch('kubernetes.config.load_kube_config')
def test_wait_for_pod_unhealthy(kube_config: Mock, kube_client: Mock, timer: Mock):
    timer.time = Mock(return_value=0.0)
    kube_client.return_value.list_namespaced_pod.return_value.items.__getitem__.return_value.status.conditions.__iter__ = Mock(
        return_value=iter([V1PodCondition(type="Ready", status="False")]))

    assert wait_for_pod_ready('namespace', 'pod_name') == -1
    kube_client.return_value.list_namespaced_pod.assert_called()
    kube_config.assert_called()

@patch('ads.opctl.backend.marketplace.marketplace_utils.time')
@patch('kubernetes.client.CoreV1Api')
@patch('kubernetes.config.load_kube_config')
def test_wait_for_pod_healthy(kube_config: Mock, kube_client: Mock, timer: Mock):
    timer.time = Mock(side_effect=[0.0, 11 * 60])
    kube_client.return_value.list_namespaced_pod.return_value.items.__getitem__.return_value.status.conditions.__iter__ = Mock(
        return_value=iter([V1PodCondition(type="Ready", status="True")]))

    assert wait_for_pod_ready('namespace', 'pod_name') == 0
    kube_client.return_value.list_namespaced_pod.assert_called_once_with(namespace='namespace',
                                                                         label_selector='app.kubernetes.io/instance=pod_name')
    kube_config.assert_called()

<|MERGE_RESOLUTION|>--- conflicted
+++ resolved
@@ -1,14 +1,8 @@
 import os
 from unittest.mock import Mock, patch
 
-from kubernetes.client import V1PodCondition
-
 from ads.opctl.backend.marketplace.marketplace_utils import set_kubernetes_session_token_env, get_docker_bearer_token, \
-<<<<<<< HEAD
-    export_helm_chart, list_container_images, wait_for_pod_ready
-=======
-    _export_helm_chart_, list_container_images
->>>>>>> a465fe93
+    _export_helm_chart_, list_container_images, export_helm_chart_to_container_registry
 
 
 def test_set_kubernetes_session_token_env():
@@ -27,7 +21,8 @@
     client_factory.return_value.create_client.return_value = token_client
     ocir_repo = "iad.ocir.io/idogsu2ylimg/feature-store-data-plane-api-helidon/"
     assert get_docker_bearer_token(ocir_repo) == mock_token
-    token_client.call_api.assert_called_once_with(resource_path='/docker/token', method='GET', response_type='SecurityToken')
+    token_client.call_api.assert_called_once_with(resource_path='/docker/token', method='GET',
+                                                  response_type='SecurityToken')
 
 
 @patch('ads.opctl.backend.marketplace.marketplace_utils.get_marketplace_client')
@@ -39,34 +34,24 @@
     marketplace_client.return_value.export_listing.assert_called_once()
     oci.wait_until.assert_called_once()
 
+
 @patch('ads.opctl.backend.marketplace.marketplace_utils.OCIClientFactory')
 def test_list_container_image(oci_factory: Mock):
-    listing_details = Mock()
-    list_container_images(listing_details)
+    list_container_images(compartment_id="compartment_id", ocir_image_path="ocir_image_path")
     oci_factory.return_value.artifacts.list_container_images.assert_called_once()
 
-@patch('ads.opctl.backend.marketplace.marketplace_utils.time')
-@patch('kubernetes.client.CoreV1Api')
-@patch('kubernetes.config.load_kube_config')
-def test_wait_for_pod_unhealthy(kube_config: Mock, kube_client: Mock, timer: Mock):
-    timer.time = Mock(return_value=0.0)
-    kube_client.return_value.list_namespaced_pod.return_value.items.__getitem__.return_value.status.conditions.__iter__ = Mock(
-        return_value=iter([V1PodCondition(type="Ready", status="False")]))
 
-    assert wait_for_pod_ready('namespace', 'pod_name') == -1
-    kube_client.return_value.list_namespaced_pod.assert_called()
-    kube_config.assert_called()
+@patch('ads.opctl.backend.marketplace.marketplace_utils._export_helm_chart_')
+@patch('ads.opctl.backend.marketplace.marketplace_utils.list_container_images')
+def test_export_helm_chart_to_container_registry(list_api: Mock, export_api: Mock):
+    pattern = "feature-store-dataplane-api"
 
-@patch('ads.opctl.backend.marketplace.marketplace_utils.time')
-@patch('kubernetes.client.CoreV1Api')
-@patch('kubernetes.config.load_kube_config')
-def test_wait_for_pod_healthy(kube_config: Mock, kube_client: Mock, timer: Mock):
-    timer.time = Mock(side_effect=[0.0, 11 * 60])
-    kube_client.return_value.list_namespaced_pod.return_value.items.__getitem__.return_value.status.conditions.__iter__ = Mock(
-        return_value=iter([V1PodCondition(type="Ready", status="True")]))
+    mock_container_summary = Mock()
+    mock_container_summary.display_name = f"{pattern}-1"
 
-    assert wait_for_pod_ready('namespace', 'pod_name') == 0
-    kube_client.return_value.list_namespaced_pod.assert_called_once_with(namespace='namespace',
-                                                                         label_selector='app.kubernetes.io/instance=pod_name')
-    kube_config.assert_called()
-
+    list_api.return_value.items.__iter__ = Mock(return_value=iter([mock_container_summary]))
+    listing_details = Mock()
+    listing_details.container_tag_pattern = [pattern]
+    result = export_helm_chart_to_container_registry(listing_details)
+    assert pattern in result
+    assert result[pattern] == f"{pattern}-1"