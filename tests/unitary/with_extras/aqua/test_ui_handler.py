#!/usr/bin/env python
# -*- coding: utf-8 -*--

# Copyright (c) 2024 Oracle and/or its affiliates.
# Licensed under the Universal Permissive License v 1.0 as shown at https://oss.oracle.com/licenses/upl/

import os
import unittest
from importlib import reload
from unittest.mock import MagicMock, patch

from notebook.base.handlers import IPythonHandler
from parameterized import parameterized

import ads.aqua
import ads.config
from ads.aqua.data import Tags
from ads.aqua.extension.ui_handler import AquaUIHandler
<<<<<<< HEAD
from ads.aqua.ui import AquaUIApp
=======
>>>>>>> 517f4387


class TestDataset:
    USER_COMPARTMENT_ID = "ocid1.compartment.oc1..<USER_COMPARTMENT_OCID>"
    USER_PROJECT_ID = "ocid1.datascienceproject.oc1.iad.<USER_PROJECT_OCID>"
    DEPLOYMENT_SHAPE_NAME = "VM.GPU.A10.1"


class TestAquaUIHandler(unittest.TestCase):
    @patch.object(IPythonHandler, "__init__")
    def setUp(self, ipython_init_mock) -> None:
        ipython_init_mock.return_value = None
        self.ui_handler = AquaUIHandler(MagicMock(), MagicMock())
        self.ui_handler.request = MagicMock()
        self.ui_handler.finish = MagicMock()

    @classmethod
    def setUpClass(cls):
        os.environ["PROJECT_COMPARTMENT_OCID"] = TestDataset.USER_COMPARTMENT_ID
        os.environ["PROJECT_OCID"] = TestDataset.USER_PROJECT_ID
        reload(ads.config)
        reload(ads.aqua)
        reload(ads.aqua.extension.ui_handler)

    @classmethod
    def tearDownClass(cls):
        os.environ.pop("PROJECT_COMPARTMENT_OCID", None)
        os.environ.pop("PROJECT_OCID", None)
        reload(ads.config)
        reload(ads.aqua)
        reload(ads.aqua.extension.ui_handler)

    @patch("ads.aqua.ui.AquaUIApp.list_log_groups")
    def test_list_log_groups(self, mock_list_log_groups):
        """Test get method to fetch log groups"""
        self.ui_handler.request.path = "aqua/logging"
        self.ui_handler.get(id="")
        mock_list_log_groups.assert_called_with(
            compartment_id=TestDataset.USER_COMPARTMENT_ID
        )

    @patch("ads.aqua.ui.AquaUIApp.list_logs")
    def test_list_logs(self, mock_list_logs):
        """Test get method to fetch logs for a given log group."""
        self.ui_handler.request.path = "aqua/logging"
        self.ui_handler.get(id="mock-log-id")
        mock_list_logs.assert_called_with(log_group_id="mock-log-id")

    @patch("ads.aqua.ui.AquaUIApp.list_compartments")
    def test_list_compartments(self, mock_list_compartments):
        """Test get method to fetch list of compartments."""
        self.ui_handler.request.path = "aqua/compartments"
        self.ui_handler.get()
        mock_list_compartments.assert_called()

    @patch("ads.aqua.ui.AquaUIApp.list_containers")
    def test_list_containers(self, mock_list_containers):
        """Test get method to fetch list of containers."""
        self.ui_handler.request.path = "aqua/containers"
        self.ui_handler.get()
        mock_list_containers.assert_called()

    @patch("ads.aqua.ui.AquaUIApp.get_default_compartment")
    def test_get_default_compartment(self, mock_get_default_compartment):
        """Test get method to fetch default compartment."""
        self.ui_handler.request.path = "aqua/compartments/default"
        self.ui_handler.get()
        mock_get_default_compartment.assert_called()

    @patch("ads.aqua.ui.AquaUIApp.list_model_version_sets")
    def test_list_experiments(self, mock_list_experiments):
        """Test get method to fetch list of experiments."""
        self.ui_handler.request.path = "aqua/experiment"
        self.ui_handler.get()
        mock_list_experiments.assert_called_with(
            compartment_id=TestDataset.USER_COMPARTMENT_ID,
            target_tag=Tags.AQUA_EVALUATION.value,
        )

    @patch("ads.aqua.ui.AquaUIApp.list_model_version_sets")
    def test_list_model_version_sets(self, mock_list_model_version_sets):
        """Test get method to fetch version sets."""
        self.ui_handler.request.path = "aqua/versionsets"
        self.ui_handler.get()
        mock_list_model_version_sets.assert_called_with(
            compartment_id=TestDataset.USER_COMPARTMENT_ID,
            target_tag=Tags.AQUA_FINE_TUNING.value,
        )

    @parameterized.expand(["true", ""])
    @patch("ads.aqua.ui.AquaUIApp.list_buckets")
    def test_list_buckets(self, versioned, mock_list_buckets):
        """Test get method to fetch list of buckets."""
        self.ui_handler.request.path = "aqua/buckets"
        args = {"versioned": versioned}
        self.ui_handler.get_argument = MagicMock(
            side_effect=lambda arg, default=None: args.get(arg, default)
        )
        self.ui_handler.get()
        mock_list_buckets.assert_called_with(
            compartment_id=TestDataset.USER_COMPARTMENT_ID,
            versioned=True if versioned == "true" else False,
        )

    @patch("ads.aqua.ui.AquaUIApp.list_job_shapes")
    def test_list_job_shapes(self, mock_list_job_shapes):
        """Test get method to fetch jobs shapes list."""
        self.ui_handler.request.path = "aqua/job/shapes"
        self.ui_handler.get()
        mock_list_job_shapes.assert_called_with(
            compartment_id=TestDataset.USER_COMPARTMENT_ID
        )

    @patch("ads.aqua.ui.AquaUIApp.list_vcn")
    def test_list_vcn(self, mock_list_vcn):
        """Test get method to fetch list of vcns."""
        self.ui_handler.request.path = "aqua/vcn"
        self.ui_handler.get()
        mock_list_vcn.assert_called_with(compartment_id=TestDataset.USER_COMPARTMENT_ID)

    @patch("ads.aqua.ui.AquaUIApp.list_subnets")
    def test_list_subnets(self, mock_list_subnets):
        """Test the get method to fetch list of subnets."""
        self.ui_handler.request.path = "aqua/subnets"
        args = {"vcn_id": "mock-vcn-id"}
        self.ui_handler.get_argument = MagicMock(
            side_effect=lambda arg, default=None: args.get(arg, default)
        )
        self.ui_handler.get()
        mock_list_subnets.assert_called_with(
            compartment_id=TestDataset.USER_COMPARTMENT_ID, vcn_id="mock-vcn-id"
        )

    @patch("ads.aqua.ui.AquaUIApp.get_shape_availability")
    def test_get_shape_availability(self, mock_get_shape_availability):
        """Test get shape availability."""
        self.ui_handler.request.path = "aqua/shapes/limit"
        args = {"instance_shape": TestDataset.DEPLOYMENT_SHAPE_NAME}
        self.ui_handler.get_argument = MagicMock(
            side_effect=lambda arg, default=None: args.get(arg, default)
        )
        self.ui_handler.get()
        mock_get_shape_availability.assert_called_with(
            compartment_id=TestDataset.USER_COMPARTMENT_ID,
            instance_shape=TestDataset.DEPLOYMENT_SHAPE_NAME,
        )

    @patch("ads.aqua.ui.AquaUIApp.is_bucket_versioned")
    def test_is_bucket_versioned(self, mock_is_bucket_versioned):
        """Test get method to check if a bucket is versioned."""
        self.ui_handler.request.path = "aqua/bucket/versioning"
        args = {"bucket_uri": "oci://<bucket_name>@<namespace>/<prefix>"}
        self.ui_handler.get_argument = MagicMock(
            side_effect=lambda arg, default=None: args.get(arg, default)
        )
        self.ui_handler.get()
        mock_is_bucket_versioned.assert_called_with(bucket_uri=args["bucket_uri"])<|MERGE_RESOLUTION|>--- conflicted
+++ resolved
@@ -16,10 +16,6 @@
 import ads.config
 from ads.aqua.data import Tags
 from ads.aqua.extension.ui_handler import AquaUIHandler
-<<<<<<< HEAD
-from ads.aqua.ui import AquaUIApp
-=======
->>>>>>> 517f4387
 
 
 class TestDataset:
