--- conflicted
+++ resolved
@@ -62,19 +62,6 @@
 class ProjectCatalogTest(unittest.TestCase):
     """Contains test cases for catalog.project"""
 
-<<<<<<< HEAD
-    with patch.object(auth, "default_signer"):
-        with patch.object(oci_client, "OCIClientFactory"):
-            project_id = "ocid1.projectcatalog.oc1.iad.<unique_ocid>"
-            comp_id = os.environ.get("NB_SESSION_COMPARTMENT_OCID", "ocid1.compartment.oc1.iad.<unique_ocid>")
-            date_time = datetime(2020, 7, 1, 18, 24, 42, 110000, tzinfo=timezone.utc)
-
-            pc = ProjectCatalog(compartment_id=comp_id)
-            pc.ds_client = MagicMock()
-            pc.identity_client = MagicMock()
-
-            psl = ProjectSummaryList(generate_project_list())
-=======
     @classmethod
     def setUpClass(cls) -> None:
         os.environ[
@@ -107,7 +94,6 @@
         reload(ads.config)
         ads.catalog.project.NB_SESSION_COMPARTMENT_OCID = ads.config.NB_SESSION_COMPARTMENT_OCID
         return super().tearDownClass()
->>>>>>> a34675ed
 
     @staticmethod
     def generate_project_response_data(compartment_id=None, project_id=None):
