--- conflicted
+++ resolved
@@ -20,13 +20,8 @@
 # PEP 518 – Specifying Minimum Build System Requirements for Python Projects https://peps.python.org/pep-0518/
 
 # Required
-<<<<<<< HEAD
-name = "oracle_ads"  # the install (PyPI) name; name for local build in [tool.flit.module] section below
-version = "2.10.0"
-=======
 name = "oracle_ads" # the install (PyPI) name; name for local build in [tool.flit.module] section below
 version = "2.9.1"
->>>>>>> 36aedf0d
 
 # Optional
 description = "Oracle Accelerated Data Science SDK"
