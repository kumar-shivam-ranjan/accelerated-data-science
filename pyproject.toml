## This file created and used instead of setup.py for building and installing ads package. This change is to
## follow best practive to "not invoke setup.py directly", see detailed explanation why here:
## https://blog.ganssle.io/articles/2021/10/setup-py-deprecated.html.
## Check README-development.md and Makefile for instruction how to install or build ADS locally.

[build-system]
# These are the assumed default build requirements from pip:
# https://pip.pypa.io/en/stable/reference/pip/#pep-517-and-518-support
# PEP 517 – A build-system independent format for source trees - https://peps.python.org/pep-0517/
requires = ["flit-core >= 3.8"]
build-backend = "flit_core.buildapi"


[project]
# Declaring project metadata
# https://packaging.python.org/en/latest/specifications/declaring-project-metadata/
# PEP 621 – Storing project metadata in pyproject.toml - https://peps.python.org/pep-0621/
# PEP 518 – Specifying Minimum Build System Requirements for Python Projects https://peps.python.org/pep-0518/

# Required
name = "oracle_ads"  # the install (PyPI) name; name for local build in [tool.flit.module] section below
version = "2.9.0"

# Optional
description = "Oracle Accelerated Data Science SDK"
readme = {file = "README.md", content-type = "text/markdown"}
requires-python = ">=3.8"
license = {file = "LICENSE.txt"}
authors = [
  {name = "Oracle Data Science"}
]
keywords = [
  "Oracle Cloud Infrastructure",
  "OCI",
  "Machine Learning",
  "ML",
  "Artificial Intelligence",
  "AI",
  "Data Science",
  "Cloud",
  "Oracle",
]
classifiers = [
  "Development Status :: 5 - Production/Stable",
  "Intended Audience :: Developers",
  "License :: OSI Approved :: Universal Permissive License (UPL)",
  "Operating System :: OS Independent",
  "Programming Language :: Python :: 3.8",
  "Programming Language :: Python :: 3.9",
  "Programming Language :: Python :: 3.10",
]

# PEP 508 – Dependency specification for Python Software Packages - https://peps.python.org/pep-0508/
# In dependencies se "<library>; platform_machine == 'aarch64'" to specify ARM underlying platform
# Copied from install_requires list in setup.py, setup.py got removed in favor of this config file
dependencies = [
  "PyYAML>=6",  # pyyaml 5.4 is broken with cython 3
  "asteval>=0.9.25",
  "cerberus>=1.3.4",
  "cloudpickle>=1.6.0",
  "fsspec>=0.8.7,<2023.9.1",  # v2.9.1 introduced issues, revealed by unit tests
  "gitpython>=3.1.2",
  "jinja2>=2.11.2",
  "matplotlib>=3.1.3",
  "numpy>=1.19.2",
  "oci>=2.113.0",
  "ocifs>=1.1.3",
  "pandas>1.2.1,<2.1",
  "psutil>=5.7.2",
  "python_jsonschema_objects>=0.3.13",
  "requests",
  "scikit-learn>=1.0",
  "tabulate>=0.8.9",
  "tqdm>=4.59.0",
]

[project.optional-dependencies]
# Copied from extras_require list in setup.py, setup.py got removed in favor of this config file
bds = [
  "hdfs[kerberos]",
  "ibis-framework[impala]",
  "sqlalchemy",
]
boosted = [
  "lightgbm<4.0.0",  # relax when the official releases of skl2onnx (v1.16.0) and onnxmltools (1.11.3), https://github.com/sdpython/mlprodict/issues/488
  "xgboost",
]
data = [
  "datefinder>=0.7.1",
  "fastavro>=0.24.2",
  "htmllistparse>=0.6.0",
  "openpyxl>=3.0.7",
  "oracledb>=1.0",
  "pandavro>=1.6.0",
  "sqlalchemy>=1.4.1, <=1.4.46",
]
geo = [
  "geopandas",
  "oracle_ads[viz]",
]
huggingface = [
  "transformers",
]
notebook = [
  "ipython>=7.23.1, <8.0",
  "ipywidgets~=7.6.3",
]
onnx = [
  "lightgbm<4.0.0",  # relax when the official releases of skl2onnx (v1.16.0) and onnxmltools (1.11.3), https://github.com/sdpython/mlprodict/issues/488
  "onnx>=1.12.0",
  "onnxmltools>=1.10.0",
  "onnxruntime>=1.10.0,<1.16",  # v1.16 introduced issues https://github.com/microsoft/onnxruntime/issues/17631, revealed by unit tests
  "oracle_ads[viz]",
  "protobuf<=3.20",
  "skl2onnx>=1.10.4",
  "tf2onnx",
  "xgboost<=1.7",
]
opctl = [
  "conda-pack",
  "docker",
  "inflection",
  "nbconvert",
  "nbformat",
  "oci-cli",
  "py-cpuinfo",
  "rich",
]
optuna = [
  "optuna==2.9.0",
  "oracle_ads[viz]",
]
spark = [
  "pyspark>=3.0.0",
]
tensorflow = [
  "oracle_ads[viz]",
  "tensorflow",
]
text = [
  "spacy",
  "wordcloud>=1.8.1",
]
torch = [
  "oracle_ads[viz]",
  "torch",
  "torchvision",
]
viz = [
  "bokeh>=2.3.0, <=2.4.3",
  "folium>=0.12.1",
  "graphviz<0.17",
  "scipy>=1.5.4",
  "seaborn>=0.11.0",
]
forecast = [
  "conda-pack",
  "inflection",
  "nbconvert",
  "nbformat",
  "oci-cli",
  "py-cpuinfo",
  "rich",
  "autots[additional]",
  "datapane",
  "holidays==0.21.13",
  "neuralprophet",
  "numpy",
  "oci-cli",
  "optuna==2.9.0",
  "oracle-ads",
  "oracle-automlx[forecasting]==23.2.3",
  "pmdarima",
  "prophet",
  "shap",
  "sktime",
  "statsmodels",
  "plotly",
<<<<<<< HEAD
]
anomaly  = [
  "tods @ git+https://github.com/datamllab/tods.git"
=======
>>>>>>> 20607410
]
pii = [
  "aiohttp",
  "datapane",
  "gender_guesser",
  "nameparser",
  "oracle_ads[opctl]",
  "plotly",
  "scrubadub==2.0.1",
  "scrubadub_spacy",
  "spacy-transformers==1.2.5",
  "spacy==3.6.1",
]

[project.urls]
"Github" = "https://github.com/oracle/accelerated-data-science"
"Documentation" = "https://accelerated-data-science.readthedocs.io/en/latest/index.html"

[project.scripts]
ads = "ads.cli:cli"

[tool.flit.module]
name = "ads"  # name for local build and import, see https://flit.pypa.io/en/latest/pyproject_toml.html#module-section<|MERGE_RESOLUTION|>--- conflicted
+++ resolved
@@ -176,12 +176,11 @@
   "sktime",
   "statsmodels",
   "plotly",
-<<<<<<< HEAD
 ]
 anomaly  = [
-  "tods @ git+https://github.com/datamllab/tods.git"
-=======
->>>>>>> 20607410
+  "tods @ git+https://github.com/datamllab/tods.git",
+  "autots",
+  "oracle-automlx[anomaly]==23.2.3",
 ]
 pii = [
   "aiohttp",
